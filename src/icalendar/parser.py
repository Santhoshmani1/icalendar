"""This module parses and generates contentlines as defined in RFC 5545
(iCalendar), but will probably work for other MIME types with similar syntax.
Eg. RFC 2426 (vCard)

It is stupid in the sense that it treats the content purely as strings. No type
conversion is attempted.
"""

from icalendar.caselessdict import CaselessDict
from icalendar.parser_tools import DEFAULT_ENCODING
from icalendar.parser_tools import SEQUENCE_TYPES
from icalendar.parser_tools import to_unicode

import re


def escape_char(text):
    """Format value according to iCalendar TEXT escaping rules."""
    assert isinstance(text, (str, bytes))
    # NOTE: ORDER MATTERS!
    return (
        text.replace(r"\N", "\n")
        .replace("\\", "\\\\")
        .replace(";", r"\;")
        .replace(",", r"\,")
        .replace("\r\n", r"\n")
        .replace("\n", r"\n")
    )


def unescape_char(text):
    assert isinstance(text, (str, bytes))
    # NOTE: ORDER MATTERS!
    if isinstance(text, str):
        return (
            text.replace("\\N", "\\n")
            .replace("\r\n", "\n")
            .replace("\\n", "\n")
            .replace("\\,", ",")
            .replace("\\;", ";")
            .replace("\\\\", "\\")
        )
    elif isinstance(text, bytes):
        return (
            text.replace(b"\\N", b"\\n")
            .replace(b"\r\n", b"\n")
            .replace(b"\\n", b"\n")
            .replace(b"\\,", b",")
            .replace(b"\\;", b";")
            .replace(b"\\\\", b"\\")
        )


def foldline(line, limit=75, fold_sep="\r\n "):
    """Make a string folded as defined in RFC5545
    Lines of text SHOULD NOT be longer than 75 octets, excluding the line
    break.  Long content lines SHOULD be split into a multiple line
    representations using a line "folding" technique.  That is, a long
    line can be split between any two characters by inserting a CRLF
    immediately followed by a single linear white-space character (i.e.,
    SPACE or HTAB).
    """
    assert isinstance(line, str)
    assert "\n" not in line

    # Use a fast and simple variant for the common case that line is all ASCII.
    try:
        line.encode("ascii")
    except (UnicodeEncodeError, UnicodeDecodeError):
        pass
    else:
        return fold_sep.join(
            line[i : i + limit - 1] for i in range(0, len(line), limit - 1)
        )

    ret_chars = []
    byte_count = 0
    for char in line:
        char_byte_len = len(char.encode(DEFAULT_ENCODING))
        byte_count += char_byte_len
        if byte_count >= limit:
            ret_chars.append(fold_sep)
            byte_count = char_byte_len
        ret_chars.append(char)

    return "".join(ret_chars)


#################################################################
# Property parameter stuff


def param_value(value):
    """Returns a parameter value."""
    if isinstance(value, SEQUENCE_TYPES):
        return q_join(value)
    elif isinstance(value, str):
        return dquote(value)
    else:
        return dquote(value.to_ical().decode(DEFAULT_ENCODING))


# Could be improved

# [\w-] because of the iCalendar RFC
# . because of the vCard RFC
NAME = re.compile(r"[\w.-]+")

UNSAFE_CHAR = re.compile('[\x00-\x08\x0a-\x1f\x7f",:;]')
QUNSAFE_CHAR = re.compile('[\x00-\x08\x0a-\x1f\x7f"]')
FOLD = re.compile(b"(\r?\n)+[ \t]")
uFOLD = re.compile("(\r?\n)+[ \t]")
NEWLINE = re.compile(r"\r?\n")


def validate_token(name):
    match = NAME.findall(name)
    if len(match) == 1 and name == match[0]:
        return
    raise ValueError(name)


def validate_param_value(value, quoted=True):
    validator = QUNSAFE_CHAR if quoted else UNSAFE_CHAR
    if validator.findall(value):
        raise ValueError(value)


# chars presence of which in parameter value will be cause the value
# to be enclosed in double-quotes
QUOTABLE = re.compile("[,;: ’']")


def dquote(val):
    """Enclose parameter values containing [,;:] in double quotes."""
    # a double-quote character is forbidden to appear in a parameter value
    # so replace it with a single-quote character
    val = val.replace('"', "'")
    if QUOTABLE.search(val):
        return f'"{val}"'
    return val


# parsing helper
def q_split(st, sep=",", maxsplit=-1):
    """Splits a string on char, taking double (q)uotes into considderation."""
    if maxsplit == 0:
        return [st]

    result = []
    cursor = 0
    length = len(st)
    inquote = 0
    splits = 0
    for i, ch in enumerate(st):
        if ch == '"':
            inquote = not inquote
        if not inquote and ch == sep:
            result.append(st[cursor:i])
            cursor = i + 1
            splits += 1
        if i + 1 == length or splits == maxsplit:
            result.append(st[cursor:])
            break
    return result


def q_join(lst, sep=","):
    """Joins a list on sep, quoting strings with QUOTABLE chars."""
    return sep.join(dquote(itm) for itm in lst)


class Parameters(CaselessDict):
    """Parser and generator of Property parameter strings. It knows nothing of
    datatypes. Its main concern is textual structure.
    """

    def params(self):
        """In RFC 5545 keys are called parameters, so this is to be consitent
        with the naming conventions.
        """
        return self.keys()

    # TODO?
    # Later, when I get more time... need to finish this off now. The last major
    # thing missing.
    #   def _encode(self, name, value, cond=1):
    #       # internal, for conditional convertion of values.
    #       if cond:
    #           klass = types_factory.for_property(name)
    #           return klass(value)
    #       return value
    #
    #   def add(self, name, value, encode=0):
    #       "Add a parameter value and optionally encode it."
    #       if encode:
    #           value = self._encode(name, value, encode)
    #       self[name] = value
    #
    #   def decoded(self, name):
    #       "returns a decoded value, or list of same"

    def to_ical(self, sorted=True):
        result = []
        items = list(self.items())
        if sorted:
            items.sort()

        for key, value in items:
            value = param_value(value)
            if isinstance(value, str):
                value = value.encode(DEFAULT_ENCODING)
            # CaselessDict keys are always unicode
            key = key.upper().encode(DEFAULT_ENCODING)
            result.append(key + b"=" + value)
        return b";".join(result)

    @classmethod
    def from_ical(cls, st, strict=False):
        """Parses the parameter format from ical text format."""

        # parse into strings
        result = cls()
        for param in q_split(st, ";"):
            try:
                key, val = q_split(param, "=", maxsplit=1)
                validate_token(key)
                # Property parameter values that are not in quoted
                # strings are case insensitive.
                vals = []
                for v in q_split(val, ","):
                    if v.startswith('"') and v.endswith('"'):
                        v = v.strip('"')
                        validate_param_value(v, quoted=True)
                        vals.append(v)
                    else:
                        validate_param_value(v, quoted=False)
                        if strict:
                            vals.append(v.upper())
                        else:
                            vals.append(v)
                if not vals:
                    result[key] = val
                else:
                    if len(vals) == 1:
                        result[key] = vals[0]
                    else:
                        result[key] = vals
            except ValueError as exc:
                raise ValueError(f"{param!r} is not a valid parameter string: {exc}")
        return result


def escape_string(val):
    # f'{i:02X}'
    return (
        val.replace(r"\,", "%2C")
        .replace(r"\:", "%3A")
        .replace(r"\;", "%3B")
        .replace(r"\\", "%5C")
    )


def unescape_string(val):
    return (
        val.replace("%2C", ",")
        .replace("%3A", ":")
        .replace("%3B", ";")
        .replace("%5C", "\\")
    )


def unescape_list_or_string(val):
    if isinstance(val, list):
        return [unescape_string(s) for s in val]
    else:
        return unescape_string(val)


#########################################
# parsing and generation of content lines


class Contentline(str):
    """A content line is basically a string that can be folded and parsed into
    parts.
    """

    def __new__(cls, value, strict=False, encoding=DEFAULT_ENCODING):
        value = to_unicode(value, encoding=encoding)
        assert "\n" not in value, (
            "Content line can not contain unescaped " "new line characters."
        )
        self = super().__new__(cls, value)
        self.strict = strict
        return self

    @classmethod
    def from_parts(cls, name, params, values, sorted=True):
        """Turn a parts into a content line."""
        assert isinstance(params, Parameters)
        if hasattr(values, "to_ical"):
            values = values.to_ical()
        else:
            from icalendar.prop import vText
            values = vText(values).to_ical()
        # elif isinstance(values, basestring):
        #    values = escape_char(values)

        # TODO: after unicode only, remove this
        # Convert back to unicode, after to_ical encoded it.
        name = to_unicode(name)
        values = to_unicode(values)
        if params:
            params = to_unicode(params.to_ical(sorted=sorted))
            return cls(f"{name};{params}:{values}")
        return cls(f"{name}:{values}")

    def parts(self):
        """Split the content line up into (name, parameters, values) parts."""
        try:
            st = escape_string(self)
            name_split = None
            value_split = None
            in_quotes = False
            for i, ch in enumerate(st):
                if not in_quotes:
                    if ch in ":;" and not name_split:
                        name_split = i
                    if ch == ":" and not value_split:
                        value_split = i
                if ch == '"':
                    in_quotes = not in_quotes
            name = unescape_string(st[:name_split])
            if not name:
                raise ValueError("Key name is required")
            validate_token(name)
            if not value_split:
                value_split = i + 1
            if not name_split or name_split + 1 == value_split:
                raise ValueError("Invalid content line")
            params = Parameters.from_ical(
                st[name_split + 1 : value_split], strict=self.strict
            )
            params = Parameters(
                (unescape_string(key), unescape_list_or_string(value))
                for key, value in iter(params.items())
            )
            values = unescape_string(st[value_split + 1 :])
            return (name, params, values)
        except ValueError as exc:
            raise ValueError(
                f"Content line could not be parsed into parts: '{self}': {exc}"
            )

    @classmethod
    def from_ical(cls, ical, strict=False):
        """Unfold the content lines in an iCalendar into long content lines."""
        ical = to_unicode(ical)
        # a fold is carriage return followed by either a space or a tab
        return cls(uFOLD.sub("", ical), strict=strict)

    def to_ical(self):
        """Long content lines are folded so they are less than 75 characters
        wide.
        """
        return foldline(self).encode(DEFAULT_ENCODING)


class Contentlines(list):
    """I assume that iCalendar files generally are a few kilobytes in size.
    Then this should be efficient. for Huge files, an iterator should probably
    be used instead.
    """

    def to_ical(self):
        """Simply join self."""
        return b"\r\n".join(line.to_ical() for line in self if line) + b"\r\n"

    @classmethod
    def from_ical(cls, st):
        """Parses a string into content lines."""
        st = to_unicode(st)
        try:
            # a fold is carriage return followed by either a space or a tab
            unfolded = uFOLD.sub("", st)
            lines = cls(Contentline(line) for line in NEWLINE.split(unfolded) if line)
            lines.append("")  # '\r\n' at the end of every content line
            return lines
        except Exception:
            raise ValueError("Expected StringType with content lines")


<<<<<<< HEAD
__all__ = ["Contentline", "Contentlines", "FOLD", "NAME", "NEWLINE",
           "Parameters", "QUNSAFE_CHAR", "QUOTABLE", "UNSAFE_CHAR", "dquote",
           "escape_char", "escape_string", "foldline", "param_value", "q_join",
           "q_split", "uFOLD", "unescape_char",
           "unescape_list_or_string", "unescape_string", "validate_param_value",
           "validate_token"]
=======
# XXX: what kind of hack is this? import depends to be at end
from icalendar.prop import vText


__all__ = [
    "Contentline",
    "Contentlines",
    "FOLD",
    "NAME",
    "NEWLINE",
    "Parameters",
    "QUNSAFE_CHAR",
    "QUOTABLE",
    "UNSAFE_CHAR",
    "dquote",
    "escape_char",
    "escape_string",
    "foldline",
    "param_value",
    "q_join",
    "q_split",
    "uFOLD",
    "unescape_char",
    "unescape_list_or_string",
    "unescape_string",
    "validate_param_value",
    "validate_token",
]
>>>>>>> 4cbac761
<|MERGE_RESOLUTION|>--- conflicted
+++ resolved
@@ -391,18 +391,6 @@
             raise ValueError("Expected StringType with content lines")
 
 
-<<<<<<< HEAD
-__all__ = ["Contentline", "Contentlines", "FOLD", "NAME", "NEWLINE",
-           "Parameters", "QUNSAFE_CHAR", "QUOTABLE", "UNSAFE_CHAR", "dquote",
-           "escape_char", "escape_string", "foldline", "param_value", "q_join",
-           "q_split", "uFOLD", "unescape_char",
-           "unescape_list_or_string", "unescape_string", "validate_param_value",
-           "validate_token"]
-=======
-# XXX: what kind of hack is this? import depends to be at end
-from icalendar.prop import vText
-
-
 __all__ = [
     "Contentline",
     "Contentlines",
@@ -426,5 +414,4 @@
     "unescape_string",
     "validate_param_value",
     "validate_token",
-]
->>>>>>> 4cbac761
+]