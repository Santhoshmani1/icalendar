# -*- coding: utf-8 -*-
"""Calendar is a dictionary like Python object that can render itself as VCAL
files according to rfc2445.

These are the defined components.

"""

import pytz
from datetime import datetime
from types import ListType, TupleType
from icalendar.caselessdict import CaselessDict
from icalendar.parser import (
    Contentlines,
    Contentline,
    Parameters,
)
from icalendar.parser import (
    q_split,
    q_join,
)
from icalendar.prop import (
    TypesFactory,
    vText,
)

SequenceTypes = (ListType, TupleType)


######################################
# The component factory

class ComponentFactory(CaselessDict):
    """ All components defined in rfc 2445 are registered in this factory
    class. To get a component you can use it like this.

    >>> factory = ComponentFactory()
    >>> component = factory['VEVENT']
    >>> event = component(dtstart='19700101')
    >>> event.to_ical()
    'BEGIN:VEVENT\\r\\nDTSTART:19700101\\r\\nEND:VEVENT\\r\\n'

    >>> factory.get('VCALENDAR', Component)
    <class 'icalendar.cal.Calendar'>
    """

    def __init__(self, *args, **kwargs):
        "Set keys to upper for initial dict"
        CaselessDict.__init__(self, *args, **kwargs)
        self['VEVENT'] = Event
        self['VTODO'] = Todo
        self['VJOURNAL'] = Journal
        self['VFREEBUSY'] = FreeBusy
        self['VTIMEZONE'] = Timezone
        self['VALARM'] = Alarm
        self['VCALENDAR'] = Calendar


# These Properties have multiple property values inlined in one propertyline
# seperated by comma. Use CaselessDict as simple caseless set.
INLINE = CaselessDict(
    [(cat, 1) for cat in ('CATEGORIES', 'RESOURCES', 'FREEBUSY')]
)

_marker = []

class Component(CaselessDict):
    """
    Component is the base object for calendar, Event and the other components
    defined in RFC 2445. normally you will not use this class directy, but
    rather one of the subclasses.

    A component is like a dictionary with extra methods and attributes.
    >>> c = Component()
    >>> c.name = 'VCALENDAR'

    Every key defines a property. A property can consist of either a single
    item. This can be set with a single value
    >>> c['prodid'] = '-//max m//icalendar.mxm.dk/'
    >>> c
    VCALENDAR({'PRODID': '-//max m//icalendar.mxm.dk/'})

    or with a list
    >>> c['ATTENDEE'] = ['Max M', 'Rasmussen']

    if you use the add method you don't have to considder if a value is a list
    or not.
    >>> c = Component()
    >>> c.name = 'VEVENT'
    >>> c.add('attendee', 'maxm@mxm.dk')
    >>> c.add('attendee', 'test@example.dk')
    >>> c
    VEVENT({'ATTENDEE': [vCalAddress('maxm@mxm.dk'), vCalAddress('test@example.dk')]})

    You can get the values back directly
    >>> c.add('prodid', '-//my product//')
    >>> c['prodid']
    vText(u'-//my product//')

    or decoded to a python type
    >>> c.decoded('prodid')
    u'-//my product//'

    With default values for non existing properties
    >>> c.decoded('version', 'No Version')
    'No Version'

    The component can render itself in the RFC 2445 format.
    >>> c = Component()
    >>> c.name = 'VCALENDAR'
    >>> c.add('attendee', 'Max M')
    >>> c.to_ical()
    'BEGIN:VCALENDAR\\r\\nATTENDEE:Max M\\r\\nEND:VCALENDAR\\r\\n'

    >>> from icalendar.prop import vDatetime

    Components can be nested, so You can add a subcompont. Eg a calendar holds events.
    >>> e = Component(summary='A brief history of time')
    >>> e.name = 'VEVENT'
    >>> e.add('dtend', '20000102T000000', encode=0)
    >>> e.add('dtstart', '20000101T000000', encode=0)
    >>> e.to_ical()
    'BEGIN:VEVENT\\r\\nDTEND:20000102T000000\\r\\nDTSTART:20000101T000000\\r\\nSUMMARY:A brief history of time\\r\\nEND:VEVENT\\r\\n'

    >>> c.add_component(e)
    >>> c.subcomponents
    [VEVENT({'DTEND': '20000102T000000', 'DTSTART': '20000101T000000', 'SUMMARY': 'A brief history of time'})]

    We can walk over nested componentes with the walk method.
    >>> [i.name for i in c.walk()]
    ['VCALENDAR', 'VEVENT']

    We can also just walk over specific component types, by filtering them on
    their name.
    >>> [i.name for i in c.walk('VEVENT')]
    ['VEVENT']

    >>> [i['dtstart'] for i in c.walk('VEVENT')]
    ['20000101T000000']

    We can enumerate property items recursively with the property_items method.
    >>> c.property_items()
    [('BEGIN', 'VCALENDAR'), ('ATTENDEE', vCalAddress('Max M')), ('BEGIN', 'VEVENT'), ('DTEND', '20000102T000000'), ('DTSTART', '20000101T000000'), ('SUMMARY', 'A brief history of time'), ('END', 'VEVENT'), ('END', 'VCALENDAR')]

    We can also enumerate property items just under the component.
    >>> c.property_items(recursive=False)
    [('BEGIN', 'VCALENDAR'), ('ATTENDEE', vCalAddress('Max M')), ('END', 'VCALENDAR')]
    >>> sc = c.subcomponents[0]
    >>> sc.property_items(recursive=False)
    [('BEGIN', 'VEVENT'), ('DTEND', '20000102T000000'), ('DTSTART', '20000101T000000'), ('SUMMARY', 'A brief history of time'), ('END', 'VEVENT')]

    Text fields which span multiple mulitple lines require proper indenting
    >>> c = Calendar()
    >>> c['description']=u'Paragraph one\\n\\nParagraph two'
    >>> c.to_ical()
    'BEGIN:VCALENDAR\\r\\nDESCRIPTION:Paragraph one\\n\\nParagraph two\\r\\nEND:VCALENDAR\\r\\n'

    INLINE properties have their values on one property line. Note the double
    quoting of the value with a colon in it.
    >>> c = Calendar()
    >>> c['resources'] = 'Chair, Table, "Room: 42"'
    >>> c
    VCALENDAR({'RESOURCES': 'Chair, Table, "Room: 42"'})

    >>> c.to_ical()
    'BEGIN:VCALENDAR\\r\\nRESOURCES:Chair, Table, "Room: 42"\\r\\nEND:VCALENDAR\\r\\n'

    The inline values must be handled by the get_inline() and set_inline()
    methods.

    >>> c.get_inline('resources', decode=0)
    ['Chair', 'Table', 'Room: 42']

    These can also be decoded
    >>> c.get_inline('resources', decode=1)
    [u'Chair', u'Table', u'Room: 42']

    You can set them directly
    >>> c.set_inline('resources', ['A', 'List', 'of', 'some, recources'], encode=1)
    >>> c['resources']
    'A,List,of,"some, recources"'

    and back again
    >>> c.get_inline('resources', decode=0)
    ['A', 'List', 'of', 'some, recources']

    >>> c['freebusy'] = '19970308T160000Z/PT3H,19970308T200000Z/PT1H,19970308T230000Z/19970309T000000Z'
    >>> c.get_inline('freebusy', decode=0)
    ['19970308T160000Z/PT3H', '19970308T200000Z/PT1H', '19970308T230000Z/19970309T000000Z']

    >>> freebusy = c.get_inline('freebusy', decode=1)
    >>> type(freebusy[0][0]), type(freebusy[0][1])
    (<type 'datetime.datetime'>, <type 'datetime.timedelta'>)
    """

    name = ''       # must be defined in each component
    required = ()   # These properties are required
    singletons = () # These properties must only appear once
    multiple = ()   # may occur more than once
    exclusive = ()  # These properties are mutually exclusive
    inclusive = ()  # if any occurs the other(s) MUST occur ('duration', 'repeat')
    ignore_exceptions = False   # if True, and we cannot parse this
                                # component, we will silently ignore
                                # it, rather than let the exception
                                # propagate upwards

    def __init__(self, *args, **kwargs):
        "Set keys to upper for initial dict"
        CaselessDict.__init__(self, *args, **kwargs)
        # set parameters here for properties that use non-default values
        self.subcomponents = [] # Components can be nested.
        self.is_broken = False  # True iff we ignored an exception while parsing a property

#    def non_complience(self, warnings=0):
#        """
#        not implemented yet!
#        Returns a dict describing non compliant properties, if any.
#        If warnings is true it also returns warnings.
#
#        If the parser is too strict it might prevent parsing erroneous but
#        otherwise compliant properties. So the parser is pretty lax, but it is
#        possible to test for non-complience by calling this method.
#        """
#        nc = {}
#        if not getattr(self, 'name', ''):
#            nc['name'] = {'type':'ERROR', 'description':'Name is not defined'}
#        return nc

    #############################
    # handling of property values

    def _encode(self, name, value, cond=1):
        """Conditional convertion of values.
        """
        if cond:
            klass = types_factory.for_property(name)
<<<<<<< HEAD
            return klass(value)
=======
            _klass = klass(value)
            if hasattr(value, 'params') and len(value.params.keys()) > 0:
                _klass.params = value.params
            return _klass

>>>>>>> b67665f9
        return value

    def set(self, name, value, encode=1):
        if type(value) == ListType:
            self[name] = [self._encode(name, v, encode) for v in value]
        else:
            self[name] = self._encode(name, value, encode)

    def add(self, name, value, encode=1):
        """ Add a property.

        Test the for timezone correctness: dtstart should preserve it's
        timezone, crated, dtstamp and last-modified must be in UTC.
        >>> from datetime import datetime
        >>> import pytz
        >>> from icalendar.cal import Component
        >>> comp = Component()
        >>> comp.add('dtstart', datetime(2010,10,10,10,0,0,tzinfo=pytz.timezone("Europe/Vienna")))
        >>> comp.add('created', datetime(2010,10,10,12,0,0))
        >>> comp.add('dtstamp', datetime(2010,10,10,14,0,0,tzinfo=pytz.timezone("Europe/Vienna")))
        >>> comp.add('last-modified', datetime(2010,10,10,16,0,0,tzinfo=pytz.utc))

        >>> lines = comp.to_ical().splitlines()
        >>> "DTSTART;TZID=Europe/Vienna;VALUE=DATE-TIME:20101010T100000" in lines
        True
        >>> "CREATED;VALUE=DATE-TIME:20101010T120000Z" in lines
        True
        >>> "DTSTAMP;VALUE=DATE-TIME:20101010T130000Z" in lines
        True
        >>> "LAST-MODIFIED;VALUE=DATE-TIME:20101010T160000Z" in lines
        True

        """
        if isinstance(value, datetime) and\
                name.lower() in ('dtstamp', 'created', 'last-modified'):
            # RFC expects UTC for those... force value conversion.
            if getattr(value, 'tzinfo', False) and value.tzinfo is not None:
                value = value.astimezone(pytz.utc)
            else:
                # assume UTC for naive datetime instances
                value = pytz.utc.localize(value)

        # If property exists append, else create and set it.
        if name in self:
            oldval = self[name]
            value = self._encode(name, value, encode)
            if type(oldval) == ListType:
                oldval.append(value)
            else:
                self.set(name, [oldval, value], encode=0)
        else:
            self.set(name, value, encode)
        if getattr(value, 'tzinfo', False) and value.tzinfo is not None and value.tzinfo is not pytz.utc:
            # set the timezone as a parameter to the property
            tzid = value.tzinfo.zone
            self[name].params.update({'TZID': tzid})

    def _decode(self, name, value):
        # internal for decoding property values
        decoded = types_factory.from_ical(name, value)
        return decoded

    def decoded(self, name, default=_marker):
        "Returns decoded value of property"
        if name in self:
            value = self[name]
            if type(value) == ListType:
                return [self._decode(name, v) for v in value]
            return self._decode(name, value)
        else:
            if default is _marker:
                raise KeyError, name
            else:
                return default

    ########################################################################
    # Inline values. A few properties have multiple values inlined in in one
    # property line. These methods are used for splitting and joining these.

    def get_inline(self, name, decode=1):
        """
        Returns a list of values (split on comma).
        """
        vals = [v.strip('" ').encode(vText.encoding)
                  for v in q_split(self[name])]
        if decode:
            return [self._decode(name, val) for val in vals]
        return vals

    def set_inline(self, name, values, encode=1):
        """
        Converts a list of values into comma seperated string and sets value to
        that.
        """
        if encode:
            values = [self._encode(name, value, 1) for value in values]
        joined = q_join(values).encode(vText.encoding)
        self[name] = types_factory['inline'](joined)

    #########################
    # Handling of components

    def add_component(self, component):
        "add a subcomponent to this component"
        self.subcomponents.append(component)

    def _walk(self, name):
        # private!
        result = []
        if name is None or self.name == name:
            result.append(self)
        for subcomponent in self.subcomponents:
            result += subcomponent._walk(name)
        return result

    def walk(self, name=None):
        """
        Recursively traverses component and subcomponents. Returns sequence of
        same. If name is passed, only components with name will be returned.
        """
        if not name is None:
            name = name.upper()
        return self._walk(name)

    #####################
    # Generation

    def property_items(self, recursive=True):
        """
        Returns properties in this component and subcomponents as:
        [(name, value), ...]
        """
        vText = types_factory['text']
        properties = [('BEGIN', vText(self.name).to_ical())]
        property_names = self.sorted_keys()
        for name in property_names:
            values = self[name]
            if type(values) == ListType:
                # normally one property is one line
                for value in values:
                    properties.append((name, value))
            else:
                properties.append((name, values))
        if recursive:
            # recursion is fun!
            for subcomponent in self.subcomponents:
                properties += subcomponent.property_items()
        properties.append(('END', vText(self.name).to_ical()))
        return properties

    def from_ical(st, multiple=False):
        """
        Populates the component recursively from a string

        RecurrenceIDs may contain a TZID parameter, if so, they should create a tz localized datetime, otherwise, create a naive datetime
        >>> componentStr = 'BEGIN:VEVENT\\nRECURRENCE-ID;TZID=America/Denver:20120404T073000\\nEND:VEVENT'
        >>> component = Component.from_ical(componentStr)
        >>> component['RECURRENCE-ID'].dt.tzinfo
        <DstTzInfo 'America/Denver' MDT-1 day, 18:00:00 DST>

        >>> componentStr = 'BEGIN:VEVENT\\nRECURRENCE-ID:20120404T073000\\nEND:VEVENT'
        >>> component = Component.from_ical(componentStr)
        >>> component['RECURRENCE-ID'].dt.tzinfo == None
        True
        """
        stack = [] # a stack of components
        comps = []
        for line in Contentlines.from_ical(st): # raw parsing
            if not line:
                continue
            name, params, vals = line.parts()
            uname = name.upper()
            # check for start of component
            if uname == 'BEGIN':
                # try and create one of the components defined in the spec,
                # otherwise get a general Components for robustness.
                component_name = vals.upper()
                component_class = component_factory.get(component_name, Component)
                component = component_class()
                if not getattr(component, 'name', ''): # for undefined components
                    component.name = component_name
                stack.append(component)
            # check for end of event
            elif uname == 'END':
                # we are done adding properties to this component
                # so pop it from the stack and add it to the new top.
                component = stack.pop()
                if not stack: # we are at the end
                    comps.append(component)
                else:
                    if not component.is_broken:
                        stack[-1].add_component(component)
            # we are adding properties to the current top of the stack
            else:
                factory = types_factory.for_property(name)
                component = stack[-1]
                try:
                    if name in ('DTSTART', 'DTEND','RECURRENCE-ID') and 'TZID' in params: # TODO: add DUE, FREEBUSY
                        vals = factory(factory.from_ical(vals, params['TZID']))
                    else:
                        vals = factory(factory.from_ical(vals))
                except ValueError:
                    if not component.ignore_exceptions:
                        raise
                    component.is_broken = True
                else:
                    vals.params = params
                    component.add(name, vals, encode=0)

        if multiple:
            return comps
        if len(comps) > 1:
            raise ValueError('Found multiple components where '
                             'only one is allowed: {st!r}'.format(**locals()))
        if len(comps) < 1:
            raise ValueError('Found no components where '
                             'exactly one is required: {st!r}'.format(**locals()))
        return comps[0]
    from_ical = staticmethod(from_ical)

    def __repr__(self):
        return '%s(' % self.name + dict.__repr__(self) + ')'

#    def content_line(self, name):
#        "Returns property as content line"
#        value = self[name]
#        params = getattr(value, 'params', Parameters())
#        return Contentline.from_parts((name, params, value))

    def content_lines(self):
        "Converts the Component and subcomponents into content lines"
        contentlines = Contentlines()
        for name, values in self.property_items():
            params = getattr(values, 'params', Parameters())
            contentlines.append(Contentline.from_parts((name, params, values)))
        contentlines.append('') # remember the empty string in the end
        return contentlines

    def to_ical(self):
        return self.content_lines().to_ical()


#######################################
# components defined in RFC 2445

class Event(Component):

    name = 'VEVENT'

    canonical_order = (
        'SUMMARY', 'DTSTART', 'DTEND', 'DURATION', 'DTSTAMP',
        'UID', 'RECURRENCE-ID', 'SEQUENCE',
        'RRULE' 'EXRULE', 'RDATE', 'EXDATE',
    )

    required = ('UID',)
    singletons = (
        'CLASS', 'CREATED', 'DESCRIPTION', 'DTSTART', 'GEO',
        'LAST-MODIFIED', 'LOCATION', 'ORGANIZER', 'PRIORITY', 'DTSTAMP', 'SEQUENCE',
        'STATUS', 'SUMMARY', 'TRANSP', 'URL', 'RECURRENCE-ID', 'DTEND', 'DURATION',
        'DTSTART',
    )
    exclusive = ('DTEND', 'DURATION', )
    multiple = (
        'ATTACH', 'ATTENDEE', 'CATEGORIES', 'COMMENT','CONTACT', 'EXDATE',
        'EXRULE', 'RSTATUS', 'RELATED', 'RESOURCES', 'RDATE', 'RRULE'
    )
    ignore_exceptions = True


class Todo(Component):

    name = 'VTODO'

    required = ('UID',)
    singletons = (
        'CLASS', 'COMPLETED', 'CREATED', 'DESCRIPTION', 'DTSTAMP', 'DTSTART',
        'GEO', 'LAST-MODIFIED', 'LOCATION', 'ORGANIZER', 'PERCENT', 'PRIORITY',
        'RECURRENCE-ID', 'SEQUENCE', 'STATUS', 'SUMMARY', 'UID', 'URL', 'DUE', 'DURATION',
    )
    exclusive = ('DUE', 'DURATION',)
    multiple = (
        'ATTACH', 'ATTENDEE', 'CATEGORIES', 'COMMENT', 'CONTACT', 'EXDATE',
        'EXRULE', 'RSTATUS', 'RELATED', 'RESOURCES', 'RDATE', 'RRULE'
    )


class Journal(Component):

    name = 'VJOURNAL'

    required = ('UID',)
    singletons = (
        'CLASS', 'CREATED', 'DESCRIPTION', 'DTSTART', 'DTSTAMP', 'LAST-MODIFIED',
        'ORGANIZER', 'RECURRENCE-ID', 'SEQUENCE', 'STATUS', 'SUMMARY', 'UID', 'URL',
    )
    multiple = (
        'ATTACH', 'ATTENDEE', 'CATEGORIES', 'COMMENT', 'CONTACT', 'EXDATE',
        'EXRULE', 'RELATED', 'RDATE', 'RRULE', 'RSTATUS',
    )


class FreeBusy(Component):

    name = 'VFREEBUSY'

    required = ('UID',)
    singletons = (
        'CONTACT', 'DTSTART', 'DTEND', 'DURATION', 'DTSTAMP', 'ORGANIZER',
        'UID', 'URL',
    )
    multiple = ('ATTENDEE', 'COMMENT', 'FREEBUSY', 'RSTATUS',)


class Timezone(Component):

    name = 'VTIMEZONE'
    canonical_order = ('TZID', 'STANDARDC', 'DAYLIGHTC',)

    required = (
        'TZID', 'STANDARDC', 'DAYLIGHTC', 'DTSTART', 'TZOFFSETTO',
        'TZOFFSETFROM'
        )
    singletons = ('LAST-MODIFIED', 'TZURL', 'TZID',)
    multiple = ('COMMENT', 'RDATE', 'RRULE', 'TZNAME',)


class Alarm(Component):

    name = 'VALARM'
    # not quite sure about these ...
    required = ('ACTION', 'TRIGGER',)
    singletons = ('ATTACH', 'ACTION', 'TRIGGER', 'DURATION', 'REPEAT',)
    inclusive = (('DURATION', 'REPEAT',),)
    multiple = ('STANDARDC', 'DAYLIGHTC')


class Calendar(Component):
    """
    This is the base object for an iCalendar file.

    Setting up a minimal calendar component looks like this
    >>> cal = Calendar()

    Som properties are required to be compliant
    >>> cal['prodid'] = '-//My calendar product//mxm.dk//'
    >>> cal['version'] = '2.0'

    We also need at least one subcomponent for a calendar to be compliant
    >>> from datetime import datetime
    >>> event = Event()
    >>> event['summary'] = 'Python meeting about calendaring'
    >>> event['uid'] = '42'
    >>> event.set('dtstart', datetime(2005,4,4,8,0,0))
    >>> cal.add_component(event)
    >>> cal.subcomponents[0].to_ical()
    'BEGIN:VEVENT\\r\\nSUMMARY:Python meeting about calendaring\\r\\nDTSTART;VALUE=DATE-TIME:20050404T080000\\r\\nUID:42\\r\\nEND:VEVENT\\r\\n'

    Write to disc
    >>> import tempfile, os
    >>> directory = tempfile.mkdtemp()
    >>> open(os.path.join(directory, 'test.ics'), 'wb').write(cal.to_ical())

    Parsing a complete calendar from a string will silently ignore bogus events.
    The bogosity in the following is the third EXDATE: it has an empty DATE.
    >>> s = '\\r\\n'.join(('BEGIN:VCALENDAR',
    ...                    'PRODID:-//Google Inc//Google Calendar 70.9054//EN',
    ...                    'VERSION:2.0',
    ...                    'CALSCALE:GREGORIAN',
    ...                    'METHOD:PUBLISH',
    ...                    'BEGIN:VEVENT',
    ...                    'DESCRIPTION:Perfectly OK event',
    ...                    'DTSTART;VALUE=DATE:20080303',
    ...                    'DTEND;VALUE=DATE:20080304',
    ...                    'RRULE:FREQ=DAILY;UNTIL=20080323T235959Z',
    ...                    'EXDATE;VALUE=DATE:20080311',
    ...                    'END:VEVENT',
    ...                    'BEGIN:VEVENT',
    ...                    'DESCRIPTION:Bogus event',
    ...                    'DTSTART;VALUE=DATE:20080303',
    ...                    'DTEND;VALUE=DATE:20080304',
    ...                    'RRULE:FREQ=DAILY;UNTIL=20080323T235959Z',
    ...                    'EXDATE;VALUE=DATE:20080311',
    ...                    'EXDATE;VALUE=DATE:',
    ...                    'END:VEVENT',
    ...                    'END:VCALENDAR'))
    >>> [e['DESCRIPTION'].to_ical() for e in Calendar.from_ical(s).walk('VEVENT')]
    ['Perfectly OK event']
    """

    name = 'VCALENDAR'
    canonical_order = ('VERSION', 'PRODID', 'CALSCALE', 'METHOD',)
    required = ('prodid', 'version', )
    singletons = ('prodid', 'version', )
    multiple = ('calscale', 'method', )

# These are read only singleton, so one instance is enough for the module
types_factory = TypesFactory()
component_factory = ComponentFactory()<|MERGE_RESOLUTION|>--- conflicted
+++ resolved
@@ -231,18 +231,14 @@
 
     def _encode(self, name, value, cond=1):
         """Conditional convertion of values.
+
         """
         if cond:
             klass = types_factory.for_property(name)
-<<<<<<< HEAD
-            return klass(value)
-=======
             _klass = klass(value)
             if hasattr(value, 'params') and len(value.params.keys()) > 0:
                 _klass.params = value.params
             return _klass
-
->>>>>>> b67665f9
         return value
 
     def set(self, name, value, encode=1):
