# -*- coding: utf-8 -*-
"""This module contains the parser/generators (or coders/encoders if you
prefer) for the classes/datatypes that are used in iCalendar:

###########################################################################
# This module defines these property value data types and property parameters

4.2 Defined property parameters are:

     ALTREP, CN, CUTYPE, DELEGATED-FROM, DELEGATED-TO, DIR, ENCODING, FMTTYPE,
     FBTYPE, LANGUAGE, MEMBER, PARTSTAT, RANGE, RELATED, RELTYPE, ROLE, RSVP,
     SENT-BY, TZID, VALUE

4.3 Defined value data types are:

    BINARY, BOOLEAN, CAL-ADDRESS, DATE, DATE-TIME, DURATION, FLOAT, INTEGER,
    PERIOD, RECUR, TEXT, TIME, URI, UTC-OFFSET

###########################################################################

iCalendar properties has values. The values are strongly typed. This module
defines these types, calling val.to_ical() on them, Will render them as defined
in rfc2445.

If you pass any of these classes a Python primitive, you will have an object
that can render itself as iCalendar formatted date.

Property Value Data Types starts with a 'v'. they all have an to_ical() and
from_ical() method. The to_ical() method generates a text string in the
iCalendar format. The from_ical() method can parse this format and return a
primitive Python datatype. So it should allways be true that:

    x == vDataType.from_ical(VDataType(x).to_ical())

These types are mainly used for parsing and file generation. But you can set
them directly.

"""
import re
import pytz
import binascii
<<<<<<< HEAD
import time as _time
from datetime import (
    datetime,
    timedelta,
    time,
    date,
    tzinfo,
)
from types import (
    TupleType,
    ListType,
)
=======
from datetime import datetime, timedelta, time, date, tzinfo
from types import TupleType, ListType

import pytz
>>>>>>> e9b7760e
from dateutil.tz import tzutc
from icalendar.caselessdict import CaselessDict
from icalendar.parser import (
    Parameters,
    escape_char,
    unescape_char,
    tzid_from_dt,
)


SequenceTypes = (ListType, TupleType)

DEFAULT_ENCODING = 'utf-8'

DATE_PART = r'(\d+)D'
TIME_PART = r'T(?:(\d+)H)?(?:(\d+)M)?(?:(\d+)S)?'
DATETIME_PART = '(?:%s)?(?:%s)?' % (DATE_PART, TIME_PART)
WEEKS_PART = r'(\d+)W'
DURATION_REGEX = re.compile(r'([-+]?)P(?:%s|%s)$'
                            % (WEEKS_PART, DATETIME_PART))
WEEKDAY_RULE = re.compile('(?P<signal>[+-]?)(?P<relative>[\d]?)'
                          '(?P<weekday>[\w]{2})$')


class vBinary(object):
    """Binary property values are base 64 encoded.

    >>> b = vBinary('This is gibberish')
    >>> b.to_ical()
    'VGhpcyBpcyBnaWJiZXJpc2g='
    >>> b = vBinary.from_ical('VGhpcyBpcyBnaWJiZXJpc2g=')
    >>> b
    'This is gibberish'

    The roundtrip test
    >>> x = 'Binary data \x13 \x56'
    >>> vBinary(x).to_ical()
    'QmluYXJ5IGRhdGEgEyBW'
    >>> vBinary.from_ical('QmluYXJ5IGRhdGEgEyBW')
    'Binary data \\x13 V'

    >>> b = vBinary('txt')
    >>> b.params
    Parameters({'VALUE': 'BINARY', 'ENCODING': 'BASE64'})

    Long data should not have line breaks, as that would interfere
    >>> x = 'a'*99
    >>> vBinary(x).to_ical() == 'YWFh' * 33
    True
    >>> vBinary.from_ical('YWFh' * 33) == 'a' * 99
    True
    """
    def __init__(self, obj):
        self.obj = obj
        self.params = Parameters(encoding='BASE64', value="BINARY")

    def __repr__(self):
        return "vBinary(%s)" % str.__repr__(self.obj)

    def to_ical(self):
        return binascii.b2a_base64(self.obj)[:-1]

    @staticmethod
    def from_ical(ical):
        "Parses the data format from ical text format"
        try:
            return ical.decode('base-64')
        except UnicodeError:
            raise ValueError('Not valid base 64 encoding.')


class vBoolean(int):
    """Returns specific string according to state.

    >>> bin = vBoolean(True)
    >>> bin.to_ical()
    'TRUE'
    >>> bin = vBoolean(0)
    >>> bin.to_ical()
    'FALSE'

    The roundtrip test
    >>> x = True
    >>> x == vBoolean.from_ical(vBoolean(x).to_ical())
    True
    >>> vBoolean.from_ical('true')
    True
    """
    bool_map = CaselessDict(true=True, false=False)

    def __new__(cls, *args, **kwargs):
        self = super(vBoolean, cls).__new__(cls, *args, **kwargs)
        self.params = Parameters()
        return self

    def to_ical(self):
        if self:
            return 'TRUE'
        return 'FALSE'

    @staticmethod
    def from_ical(ical):
        "Parses the data format from ical text format"
        try:
            return vBoolean.bool_map[ical]
        except:
            raise ValueError("Expected 'TRUE' or 'FALSE'. Got %s" % ical)


class vCalAddress(str):
    """This just returns an unquoted string.

    >>> a = vCalAddress('MAILTO:maxm@mxm.dk')
    >>> a.params['cn'] = 'Max M'
    >>> a.to_ical()
    'MAILTO:maxm@mxm.dk'
    >>> a.params
    Parameters({'CN': 'Max M'})
    >>> vCalAddress.from_ical('MAILTO:maxm@mxm.dk')
    'MAILTO:maxm@mxm.dk'
    """
    def __new__(cls, value):
        if isinstance(value, unicode):
            value = value.encode(DEFAULT_ENCODING)
        self = super(vCalAddress, cls).__new__(cls, value)
        self.params = Parameters()
        return self

    def __repr__(self):
        return u"vCalAddress(%s)" % str.__repr__(self)

    def to_ical(self):
        return str(self)

    @staticmethod
    def from_ical(ical):
        "Parses the data format from ical text format"
        try:
            return str(ical)
        except:
            raise ValueError('Expected vCalAddress, got: %s' % ical)


####################################################
# handy tzinfo classes you can use.
#

ZERO = timedelta(0)
HOUR = timedelta(hours=1)
STDOFFSET = timedelta(seconds=-_time.timezone)
if _time.daylight:
    DSTOFFSET = timedelta(seconds=-_time.altzone)
else:
    DSTOFFSET = STDOFFSET
DSTDIFF = DSTOFFSET - STDOFFSET


class FixedOffset(tzinfo):
    """Fixed offset in minutes east from UTC.
    """
    def __init__(self, offset, name):
        self.__offset = timedelta(minutes=offset)
        self.__name = name

    def utcoffset(self, dt):
        return self.__offset

    def tzname(self, dt):
        return self.__name

    def dst(self, dt):
        return ZERO


class LocalTimezone(tzinfo):
    """Timezone of the machine where the code is running.
    """
    def utcoffset(self, dt):
        if self._isdst(dt):
            return DSTOFFSET
        else:
            return STDOFFSET

    def dst(self, dt):
        if self._isdst(dt):
            return DSTDIFF
        else:
            return ZERO

    def tzname(self, dt):
        return _time.tzname[self._isdst(dt)]

    def _isdst(self, dt):
        tt = (dt.year, dt.month, dt.day,
              dt.hour, dt.minute, dt.second,
              dt.weekday(), 0, -1)
        stamp = _time.mktime(tt)
        tt = _time.localtime(stamp)
        return tt.tm_isdst > 0


class vFloat(float):
    """Just a float.

    >>> f = vFloat(1.0)
    >>> f.to_ical()
    '1.0'
    >>> vFloat.from_ical('42')
    42.0
    >>> vFloat(42).to_ical()
    '42.0'
    """
    def __new__(cls, *args, **kwargs):
        self = super(vFloat, cls).__new__(cls, *args, **kwargs)
        self.params = Parameters()
        return self

    def to_ical(self):
        return str(self)

    @staticmethod
    def from_ical(ical):
        "Parses the data format from ical text format"
        try:
            return float(ical)
        except:
            raise ValueError('Expected float value, got: %s' % ical)


class vInt(int):
    """Just an int.

    >>> f = vInt(42)
    >>> f.to_ical()
    '42'
    >>> vInt.from_ical('13')
    13
    >>> vInt.from_ical('1s3')
    Traceback (most recent call last):
        ...
    ValueError: Expected int, got: 1s3
    """
    def __new__(cls, *args, **kwargs):
        self = super(vInt, cls).__new__(cls, *args, **kwargs)
        self.params = Parameters()
        return self

    def to_ical(self):
        return str(self)

    @staticmethod
    def from_ical(ical):
        "Parses the data format from ical text format"
        try:
            return int(ical)
        except:
            raise ValueError('Expected int, got: %s' % ical)


class vDDDLists(object):
    """A list of vDDDTypes values.

    >>> dt_list = vDDDLists.from_ical('19960402T010000Z')
    >>> type(dt_list)
    <type 'list'>

    >>> len(dt_list)
    1

    >>> type(dt_list[0])
    <type 'datetime.datetime'>

    >>> str(dt_list[0])
    '1996-04-02 01:00:00+00:00'

    >>> p = '19960402T010000Z,19960403T010000Z,19960404T010000Z'
    >>> dt_list = vDDDLists.from_ical(p)
    >>> len(dt_list)
    3

    >>> str(dt_list[0])
    '1996-04-02 01:00:00+00:00'
    >>> str(dt_list[2])
    '1996-04-04 01:00:00+00:00'

    >>> dt_list = vDDDLists([])
    >>> dt_list.to_ical()
    ''

    >>> dt_list = vDDDLists([datetime(2000,1,1)])
    >>> dt_list.to_ical()
    '20000101T000000'

    >>> dt_list = vDDDLists([datetime(2000,1,1), datetime(2000,11,11)])
    >>> dt_list.to_ical()
    '20000101T000000,20001111T000000'

    """
    def __init__(self, dt_list):
        if not hasattr(dt_list, '__iter__'):
            dt_list = [dt_list]
        vDDD = []
        tzid = None
        for dt in dt_list:
            dt = vDDDTypes(dt)
            vDDD.append(dt)
            if 'TZID' in dt.params:
                tzid = dt.params['TZID']

        if tzid:
            # NOTE: no support for multiple timezones here!
            self.params = Parameters({'TZID': tzid})
        self.dts = vDDD

    def to_ical(self):
        """Generates the text string in the iCalendar format.
        """
        dts_ical = (dt.to_ical() for dt in self.dts)
        return ",".join(dts_ical)

    @staticmethod
    def from_ical(ical, timezone=None):
        """Parses the list of data formats from ical text format.
        @param ical: ical text format
        """
        out = []
        ical_dates = ical.split(",")
        for ical_dt in ical_dates:
            out.append(vDDDTypes.from_ical(ical_dt, timezone=timezone))
        return out


class vDDDTypes(object):
    """A combined Datetime, Date or Duration parser/generator. Their format
    cannot be confused, and often values can be of either types.
    So this is practical.

    >>> d = vDDDTypes.from_ical('20010101T123000')
    >>> type(d)
    <type 'datetime.datetime'>

    >>> repr(vDDDTypes.from_ical('20010101T123000Z'))[:65]
    'datetime.datetime(2001, 1, 1, 12, 30, tzinfo=<UTC>)'

    >>> d = vDDDTypes.from_ical('20010101')
    >>> type(d)
    <type 'datetime.date'>

    >>> vDDDTypes.from_ical('P31D')
    datetime.timedelta(31)

    >>> vDDDTypes.from_ical('-P31D')
    datetime.timedelta(-31)

    Bad input
    >>> vDDDTypes(42)
    Traceback (most recent call last):
        ...
    ValueError: You must use datetime, date, timedelta or time
    """
    def __init__(self, dt):
        "Returns vDate from"
        if type(dt) not in (datetime, date, timedelta, time):
            raise ValueError('You must use datetime, date, timedelta or time')
        if isinstance(dt, datetime):
            self.params = Parameters(dict(value='DATE-TIME'))
        elif isinstance(dt, date):
            self.params = Parameters(dict(value='DATE'))
        elif isinstance(dt, time):
            self.params = Parameters(dict(value='TIME'))

        if (isinstance(dt, datetime) or isinstance(dt, time))\
            and getattr(dt, 'tzinfo', False):
            tzinfo = dt.tzinfo
            if tzinfo is not pytz.utc and not isinstance(tzinfo, tzutc):
                # set the timezone as a parameter to the property
                tzid = tzid_from_dt(dt)
                if tzid:
                    self.params.update({'TZID': tzid})
        self.dt = dt

    def to_ical(self):
        dt = self.dt
        if isinstance(dt, datetime):
            return vDatetime(dt).to_ical()
        elif isinstance(dt, date):
            return vDate(dt).to_ical()
        elif isinstance(dt, timedelta):
            return vDuration(dt).to_ical()
        elif isinstance(dt, time):
            return vTime(dt).to_ical()
        else:
            raise ValueError('Unknown date type')

    @staticmethod
    def from_ical(ical, timezone=None):
        "Parses the data format from ical text format"
        if isinstance(ical, vDDDTypes):
            return ical.dt
        u = ical.upper()
        if u.startswith('-P') or u.startswith('P'):
            return vDuration.from_ical(ical)
        try:
            return vDatetime.from_ical(ical, timezone=timezone)
        except ValueError:
            try:
                return vDate.from_ical(ical)
            except ValueError:
                return vTime.from_ical(ical)


class vDate(object):
    """Render and generates iCalendar date format.

    >>> d = date(2001, 1,1)
    >>> vDate(d).to_ical()
    '20010101'

    >>> d = date(1899, 1, 1)
    >>> vDate(d).to_ical()
    '18990101'

    >>> vDate.from_ical('20010102')
    datetime.date(2001, 1, 2)

    >>> vDate('d').to_ical()
    Traceback (most recent call last):
        ...
    ValueError: Value MUST be a date instance
    """
    def __init__(self, dt):
        if not isinstance(dt, date):
            raise ValueError('Value MUST be a date instance')
        self.dt = dt
        self.params = Parameters(dict(value='DATE'))

    def to_ical(self):
        return "%04d%02d%02d" % (self.dt.year, self.dt.month, self.dt.day)

    @staticmethod
    def from_ical(ical):
        "Parses the data format from ical text format"
        try:
            timetuple = (
                int(ical[:4]),  # year
                int(ical[4:6]),  # month
                int(ical[6:8]),  # day
            )
            return date(*timetuple)
        except:
            raise ValueError('Wrong date format %s' % ical)


class vDatetime(object):
    """Render and generates icalendar datetime format.

    vDatetime is timezone aware and uses the pytz library, an implementation of
    the Olson database in Python. When a vDatetime object is created from an
    ical string, you can pass a valid pytz timezone identifier. When a
    vDatetime object is created from a python datetime object, it uses the
    tzinfo component, if present. Otherwise an timezone-naive object is
    created. Be aware that there are certain limitations with timezone naive
    DATE-TIME components in the icalendar standard.

    >>> d = datetime(2001, 1,1, 12, 30, 0)

    >>> dt = vDatetime(d)
    >>> dt.to_ical()
    '20010101T123000'

    >>> vDatetime.from_ical('20000101T120000')
    datetime.datetime(2000, 1, 1, 12, 0)

    >>> dutc = datetime(2001, 1,1, 12, 30, 0, tzinfo=pytz.utc)
    >>> vDatetime(dutc).to_ical()
    '20010101T123000Z'

    >>> dutc = datetime(1899, 1,1, 12, 30, 0, tzinfo=pytz.utc)
    >>> vDatetime(dutc).to_ical()
    '18990101T123000Z'

    >>> vDatetime.from_ical('20010101T000000')
    datetime.datetime(2001, 1, 1, 0, 0)

    >>> vDatetime.from_ical('20010101T000000A')
    Traceback (most recent call last):
      ...
    ValueError: Wrong datetime format: 20010101T000000A

    >>> utc = vDatetime.from_ical('20010101T000000Z')
    >>> vDatetime(utc).to_ical()
    '20010101T000000Z'

    1 minute before transition to DST
    >>> dat = vDatetime.from_ical('20120311T015959', 'America/Denver')
    >>> dat.strftime('%Y%m%d%H%M%S %z')
    '20120311015959 -0700'

    After transition to DST
    >>> dat = vDatetime.from_ical('20120311T030000', 'America/Denver')
    >>> dat.strftime('%Y%m%d%H%M%S %z')
    '20120311030000 -0600'

    >>> dat = vDatetime.from_ical('20101010T000000', 'Europe/Vienna')
    >>> vDatetime(dat).to_ical()
    '20101010T000000'
    """
    def __init__(self, dt):
        self.dt = dt
        self.params = Parameters()

    def to_ical(self):
        dt = self.dt
        tzid = tzid_from_dt(dt)

        s = "%04d%02d%02dT%02d%02d%02d" % (
            dt.year,
            dt.month,
            dt.day,
            dt.hour,
            dt.minute,
            dt.second
        )
        if tzid == 'UTC':
            s += "Z"
        elif tzid:
            self.params.update({'TZID': tzid})
        return s

    @staticmethod
    def from_ical(ical, timezone=None):
        """Parse the data format from ical text format.
        """
        tzinfo = None
        if timezone:
            try:
                tzinfo = pytz.timezone(timezone)
            except pytz.UnknownTimeZoneError:
                pass

        try:
            timetuple = (
                int(ical[:4]),  # year
                int(ical[4:6]),  # month
                int(ical[6:8]),  # day
                int(ical[9:11]),  # hour
                int(ical[11:13]),  # minute
                int(ical[13:15]),  # second
            )
            if tzinfo:
                return tzinfo.localize(datetime(*timetuple))
            elif not ical[15:]:
                return datetime(*timetuple)
            elif ical[15:16] == 'Z':
                return datetime(tzinfo=pytz.utc, *timetuple)
            else:
                raise ValueError(ical)
        except:
            raise ValueError('Wrong datetime format: %s' % ical)


class vDuration(object):
    """Subclass of timedelta that renders itself in the iCalendar DURATION
    format.

    >>> vDuration(timedelta(11)).to_ical()
    'P11D'
    >>> vDuration(timedelta(-14)).to_ical()
    '-P14D'
    >>> vDuration(timedelta(1, 7384)).to_ical()
    'P1DT2H3M4S'
    >>> vDuration(timedelta(1, 7380)).to_ical()
    'P1DT2H3M'
    >>> vDuration(timedelta(1, 7200)).to_ical()
    'P1DT2H'
    >>> vDuration(timedelta(0, 7200)).to_ical()
    'PT2H'
    >>> vDuration(timedelta(0, 7384)).to_ical()
    'PT2H3M4S'
    >>> vDuration(timedelta(0, 184)).to_ical()
    'PT3M4S'
    >>> vDuration(timedelta(0, 22)).to_ical()
    'PT22S'
    >>> vDuration(timedelta(0, 3622)).to_ical()
    'PT1H0M22S'

    >>> vDuration(timedelta(days=1, hours=5)).to_ical()
    'P1DT5H'
    >>> vDuration(timedelta(hours=-5)).to_ical()
    '-PT5H'
    >>> vDuration(timedelta(days=-1, hours=-5)).to_ical()
    '-P1DT5H'

    How does the parsing work?
    >>> vDuration.from_ical('PT1H0M22S')
    datetime.timedelta(0, 3622)

    >>> vDuration.from_ical('kox')
    Traceback (most recent call last):
        ...
    ValueError: Invalid iCalendar duration: kox

    >>> vDuration.from_ical('-P14D')
    datetime.timedelta(-14)

    >>> vDuration(11)
    Traceback (most recent call last):
        ...
    ValueError: Value MUST be a timedelta instance
    """

    def __init__(self, td):
        if not isinstance(td, timedelta):
            raise ValueError('Value MUST be a timedelta instance')
        self.td = td
        self.params = Parameters()

    def to_ical(self):
        sign = ""
        if self.td.days < 0:
            sign = "-"
            self.td = -self.td
        timepart = ""
        if self.td.seconds:
            timepart = "T"
            hours = self.td.seconds // 3600
            minutes = self.td.seconds % 3600 // 60
            seconds = self.td.seconds % 60
            if hours:
                timepart += "%dH" % hours
            if minutes or (hours and seconds):
                timepart += "%dM" % minutes
            if seconds:
                timepart += "%dS" % seconds
        if self.td.days == 0 and timepart:
            return "%sP%s" % (sign, timepart)
        else:
            return "%sP%dD%s" % (sign, abs(self.td.days), timepart)

    @staticmethod
    def from_ical(ical):
        """Parse the data format from ical text format.
        """
        try:
            match = DURATION_REGEX.match(ical)
            sign, weeks, days, hours, minutes, seconds = match.groups()
            if weeks:
                value = timedelta(weeks=int(weeks))
            else:
                value = timedelta(days=int(days or 0),
                                  hours=int(hours or 0),
                                  minutes=int(minutes or 0),
                                  seconds=int(seconds or 0))
            if sign == '-':
                value = -value
            return value
        except:
            raise ValueError('Invalid iCalendar duration: %s' % ical)


class vPeriod(object):
    """A precise period of time.

    One day in exact datetimes
    >>> per = (datetime(2000,1,1), datetime(2000,1,2))
    >>> p = vPeriod(per)
    >>> p.to_ical()
    '20000101T000000/20000102T000000'

    >>> per = (datetime(2000,1,1), timedelta(days=31))
    >>> p = vPeriod(per)
    >>> p.to_ical()
    '20000101T000000/P31D'

    Roundtrip
    >>> p = vPeriod.from_ical('20000101T000000/20000102T000000')
    >>> p
    (datetime.datetime(2000, 1, 1, 0, 0), datetime.datetime(2000, 1, 2, 0, 0))
    >>> vPeriod(p).to_ical()
    '20000101T000000/20000102T000000'

    >>> vPeriod.from_ical('20000101T000000/P31D')
    (datetime.datetime(2000, 1, 1, 0, 0), datetime.timedelta(31))

    Roundtrip with absolute time
    >>> p = vPeriod.from_ical('20000101T000000Z/20000102T000000Z')
    >>> vPeriod(p).to_ical()
    '20000101T000000Z/20000102T000000Z'

    And an error
    >>> vPeriod.from_ical('20000101T000000/Psd31D')
    Traceback (most recent call last):
        ...
    ValueError: Expected period format, got: 20000101T000000/Psd31D

    Timezoned
    >>> import pytz
    >>> dk = pytz.timezone('Europe/Copenhagen')
    >>> start = datetime(2000,1,1, tzinfo=dk)
    >>> end = datetime(2000,1,2, tzinfo=dk)
    >>> per = (start, end)
    >>> vPeriod(per).to_ical()
    '20000101T000000/20000102T000000'
    >>> vPeriod(per).params['TZID']
    'Europe/Copenhagen'

    >>> p = vPeriod((datetime(2000,1,1, tzinfo=dk), timedelta(days=31)))
    >>> p.to_ical()
    '20000101T000000/P31D'
    """
    def __init__(self, per):
        start, end_or_duration = per
        if not (isinstance(start, datetime) or isinstance(start, date)):
            raise ValueError('Start value MUST be a datetime or date instance')
        if not (isinstance(end_or_duration, datetime) or
                isinstance(end_or_duration, date) or
                isinstance(end_or_duration, timedelta)):
            raise ValueError('end_or_duration MUST be a datetime, '
                             'date or timedelta instance')
        by_duration = 0
        if isinstance(end_or_duration, timedelta):
            by_duration = 1
            duration = end_or_duration
            end = start + duration
        else:
            end = end_or_duration
            duration = end - start
        if start > end:
            raise ValueError("Start time is greater than end time")

        self.params = Parameters()
        # set the timezone identifier
        # does not support different timezones for start and end
        tzid = tzid_from_dt(start)
        if tzid:
            self.params['TZID'] = tzid

        self.start = start
        self.end = end
        self.by_duration = by_duration
        self.duration = duration

    def __cmp__(self, other):
        if not isinstance(other, vPeriod):
            raise NotImplementedError('Cannot compare vPeriod with %r' % other)
        return cmp((self.start, self.end), (other.start, other.end))

    def overlaps(self, other):
        if self.start > other.start:
            return other.overlaps(self)
        if self.start <= other.start < self.end:
            return True
        return False

    def to_ical(self):
        if self.by_duration:
            return '%s/%s' % (vDatetime(self.start).to_ical(),
                              vDuration(self.duration).to_ical())
        return '%s/%s' % (vDatetime(self.start).to_ical(),
                          vDatetime(self.end).to_ical())

    @staticmethod
    def from_ical(ical):
        "Parses the data format from ical text format"
        try:
            start, end_or_duration = ical.split('/')
            start = vDDDTypes.from_ical(start)
            end_or_duration = vDDDTypes.from_ical(end_or_duration)
            return (start, end_or_duration)
        except:
            raise ValueError('Expected period format, got: %s' % ical)

    def __repr__(self):
        if self.by_duration:
            p = (self.start, self.duration)
        else:
            p = (self.start, self.end)
        return 'vPeriod(%r)' % p


class vWeekday(str):
    """This returns an unquoted weekday abbrevation.

    >>> a = vWeekday('mo')
    >>> a.to_ical()
    'MO'

    >>> a = vWeekday('erwer')
    Traceback (most recent call last):
        ...
    ValueError: Expected weekday abbrevation, got: erwer

    >>> vWeekday.from_ical('mo')
    'MO'

    >>> vWeekday.from_ical('+3mo')
    '+3MO'

    >>> vWeekday.from_ical('Saturday')
    Traceback (most recent call last):
        ...
    ValueError: Expected weekday abbrevation, got: Saturday

    >>> a = vWeekday('+mo')
    >>> a.to_ical()
    '+MO'

    >>> a = vWeekday('+3mo')
    >>> a.to_ical()
    '+3MO'

    >>> a = vWeekday('-tu')
    >>> a.to_ical()
    '-TU'
    """

<<<<<<< HEAD
    week_days = CaselessDict({
        "SU": 0, "MO": 1, "TU": 2, "WE": 3, "TH": 4, "FR": 5, "SA": 6,
    })
=======
    week_days = CaselessDict({"SU": 0, "MO": 1, "TU": 2, "WE": 3,
                              "TH": 4, "FR": 5, "SA": 6})
>>>>>>> e9b7760e

    def __new__(cls, *args, **kwargs):
        self = super(vWeekday, cls).__new__(cls, *args, **kwargs)
        match = WEEKDAY_RULE.match(self)
        if match is None:
            raise ValueError('Expected weekday abbrevation, got: %s' % self)
        match = match.groupdict()
        sign = match['signal']
        weekday = match['weekday']
        relative = match['relative']
        if not weekday in vWeekday.week_days or sign not in '+-':
            raise ValueError('Expected weekday abbrevation, got: %s' % self)
        self.relative = relative and int(relative) or None
        self.params = Parameters()
        return self

    def to_ical(self):
        return self.upper()

    @staticmethod
    def from_ical(ical):
        "Parses the data format from ical text format"
        try:
            return vWeekday(ical.upper())
        except:
            raise ValueError('Expected weekday abbrevation, got: %s' % ical)


class vFrequency(str):
    """A simple class that catches illegal values.

    >>> f = vFrequency('bad test')
    Traceback (most recent call last):
        ...
    ValueError: Expected frequency, got: bad test
    >>> vFrequency('daily').to_ical()
    'DAILY'
    >>> vFrequency('daily').from_ical('MONTHLY')
    'MONTHLY'
    """

    frequencies = CaselessDict({
        "SECONDLY": "SECONDLY",
        "MINUTELY": "MINUTELY",
        "HOURLY": "HOURLY",
        "DAILY": "DAILY",
        "WEEKLY": "WEEKLY",
        "MONTHLY": "MONTHLY",
        "YEARLY": "YEARLY",
    })

    def __new__(cls, *args, **kwargs):
        self = super(vFrequency, cls).__new__(cls, *args, **kwargs)
        if not self in vFrequency.frequencies:
            raise ValueError('Expected frequency, got: %s' % self)
        self.params = Parameters()
        return self

    def to_ical(self):
        return self.upper()

    @staticmethod
    def from_ical(ical):
        "Parses the data format from ical text format"
        try:
            return vFrequency(ical.upper())
        except:
            raise ValueError('Expected frequency, got: %s' % ical)


class vRecur(CaselessDict):
    """Recurrence definition.

    Let's see how close we can get to one from the rfc:
    FREQ=YEARLY;INTERVAL=2;BYMONTH=1;BYDAY=SU;BYHOUR=8,9;BYMINUTE=30

    >>> r = dict(freq='yearly', interval=2)
    >>> r['bymonth'] = 1
    >>> r['byday'] = 'su'
    >>> r['byhour'] = [8,9]
    >>> r['byminute'] = 30
    >>> r = vRecur(r)
    >>> r.to_ical()
    'FREQ=YEARLY;INTERVAL=2;BYMINUTE=30;BYHOUR=8,9;BYDAY=SU;BYMONTH=1'

    >>> r = vRecur(FREQ='yearly', INTERVAL=2)
    >>> r['BYMONTH'] = 1
    >>> r['BYDAY'] = 'su'
    >>> r['BYHOUR'] = [8,9]
    >>> r['BYMINUTE'] = 30
    >>> r.to_ical()
    'FREQ=YEARLY;INTERVAL=2;BYMINUTE=30;BYHOUR=8,9;BYDAY=SU;BYMONTH=1'

    >>> r = vRecur(freq='DAILY', count=10)
    >>> r['bysecond'] = [0, 15, 30, 45]
    >>> r.to_ical()
    'FREQ=DAILY;COUNT=10;BYSECOND=0,15,30,45'

    >>> r = vRecur(freq='DAILY', until=datetime(2005,1,1,12,0,0))
    >>> r.to_ical()
    'FREQ=DAILY;UNTIL=20050101T120000'

    How do we fare with regards to parsing?
    >>> r = vRecur.from_ical('FREQ=DAILY;INTERVAL=2;COUNT=10')
    >>> r
    {'COUNT': [10], 'FREQ': ['DAILY'], 'INTERVAL': [2]}
    >>> vRecur(r).to_ical()
    'FREQ=DAILY;COUNT=10;INTERVAL=2'

    >>> p = 'FREQ=YEARLY;INTERVAL=2;BYMONTH=1;BYDAY=-SU;BYHOUR=8,9;BYMINUTE=30'
    >>> r = vRecur.from_ical(p)
    >>> r
    ... # doctest: +NORMALIZE_WHITESPACE
    {'BYHOUR': [8, 9], 'BYDAY': ['-SU'], 'BYMINUTE': [30], 'BYMONTH': [1],
    'FREQ': ['YEARLY'], 'INTERVAL': [2]}

    >>> vRecur(r).to_ical()
    'FREQ=YEARLY;INTERVAL=2;BYMINUTE=30;BYHOUR=8,9;BYDAY=-SU;BYMONTH=1'

    Some examples from the spec

    >>> r = vRecur.from_ical('FREQ=MONTHLY;BYDAY=MO,TU,WE,TH,FR;BYSETPOS=-1')
    >>> vRecur(r).to_ical()
    'FREQ=MONTHLY;BYDAY=MO,TU,WE,TH,FR;BYSETPOS=-1'

    >>> p = 'FREQ=YEARLY;INTERVAL=2;BYMONTH=1;BYDAY=SU;BYHOUR=8,9;BYMINUTE=30'
    >>> r = vRecur.from_ical(p)
    >>> vRecur(r).to_ical()
    'FREQ=YEARLY;INTERVAL=2;BYMINUTE=30;BYHOUR=8,9;BYDAY=SU;BYMONTH=1'

    and some errors
    >>> r = vRecur.from_ical('BYDAY=12')
    Traceback (most recent call last):
        ...
    ValueError: Error in recurrence rule: BYDAY=12
    """

    frequencies = ["SECONDLY", "MINUTELY", "HOURLY", "DAILY", "WEEKLY",
                   "MONTHLY", "YEARLY"]

    # Mac iCal ignores RRULEs where FREQ is not the first rule part.
    # Sorts parts according to the order listed in RFC 5545, section 3.3.10.
    canonical_order = ("FREQ", "UNTIL", "COUNT", "INTERVAL",
<<<<<<< HEAD
                       "BYSECOND", "BYMINUTE", "BYHOUR", "BYDAY",
                       "BYMONTHDAY", "BYYEARDAY", "BYWEEKNO", "BYMONTH",
                       "BYSETPOS", "WKST")
=======
                        "BYSECOND", "BYMINUTE", "BYHOUR", "BYDAY",
                        "BYMONTHDAY", "BYYEARDAY", "BYWEEKNO", "BYMONTH",
                        "BYSETPOS", "WKST")
>>>>>>> e9b7760e

    types = CaselessDict({
        'COUNT': vInt,
        'INTERVAL': vInt,
        'BYSECOND': vInt,
        'BYMINUTE': vInt,
        'BYHOUR': vInt,
        'BYMONTHDAY': vInt,
        'BYYEARDAY': vInt,
        'BYMONTH': vInt,
        'UNTIL': vDDDTypes,
        'BYSETPOS': vInt,
        'WKST': vWeekday,
        'BYDAY': vWeekday,
<<<<<<< HEAD
        'FREQ': vFrequency,
=======
        'FREQ': vFrequency
>>>>>>> e9b7760e
    })

    def __init__(self, *args, **kwargs):
        CaselessDict.__init__(self, *args, **kwargs)
        self.params = Parameters()

    def to_ical(self):
        # SequenceTypes
        result = []
        for key, vals in self.sorted_items():
            typ = self.types[key]
            if not type(vals) in SequenceTypes:
                vals = [vals]
            vals = ','.join([typ(val).to_ical() for val in vals])
            result.append('%s=%s' % (key, vals))
        return ';'.join(result)

    @staticmethod
    def parse_type(key, values):
        # integers
        parser = vRecur.types.get(key, vText)
        return [parser.from_ical(v) for v in values.split(',')]

    @staticmethod
    def from_ical(ical):
        """Parse the data format from ical text format.
        """
        try:
            recur = vRecur()
            for pairs in ical.split(';'):
                key, vals = pairs.split('=')
                recur[key] = vRecur.parse_type(key, vals)
            return dict(recur)
        except:
            raise ValueError('Error in recurrence rule: %s' % ical)


class vText(unicode):
    """Simple text.

    >>> t = vText(u'Simple text')
    >>> t.to_ical()
    'Simple text'

    Escaped text
    >>> t = vText('Text ; with escaped, chars')
    >>> t.to_ical()
    'Text \\\\; with escaped\\\\, chars'

    Escaped newlines
    >>> vText('Text with escaped\N chars').to_ical()
    'Text with escaped\\\\n chars'

    If you pass a unicode object, it will be utf-8 encoded. As this is the
    (only) standard that RFC 2445 support.

    >>> t = vText(u'international chars \xe4\xf6\xfc')
    >>> t.to_ical()
    'international chars \\xc3\\xa4\\xc3\\xb6\\xc3\\xbc'

    and parsing?
    >>> vText.from_ical('Text \\; with escaped\\, chars')
    u'Text ; with escaped, chars'

    >>> print vText.from_ical('A string with\\; some\\\\ characters in\\Nit')
    A string with; some\\ characters in
    it

    We are forgiving to utf-8 encoding errors:
    >>> # We intentionally use a string with unexpected encoding
    >>> t = vText.from_ical('Ol\\xe9')
    >>> t
    u'Ol\\ufffd'

    Notice how accented E character, encoded with latin-1, got replaced
    with the official U+FFFD REPLACEMENT CHARACTER.
    """

    encoding = DEFAULT_ENCODING

    def __new__(cls, value, encoding=DEFAULT_ENCODING):
        if isinstance(value, unicode):
            value = value.encode(DEFAULT_ENCODING)
        self = super(vText, cls).__new__(cls, value, encoding=encoding)
        self.encoding = encoding
        self.params = Parameters()
        return self

    def __repr__(self):
        return u"vText(%s)" % unicode.__repr__(self)

    def to_ical(self):
        return escape_char(self).encode(self.encoding)

    @staticmethod
    def from_ical(ical):
        """Parses the data format from ical text format.
        """
        try:
            ical = unescape_char(ical)
            return ical.decode(vText.encoding, 'replace')
        except:
            raise ValueError('Expected ical text, got: %s' % ical)


class vTime(object):
    """Render and generates iCalendar time format.

    >>> dt = vTime(12, 30, 0)
    >>> dt.to_ical()
    '123000'

    >>> vTime.from_ical('123000')
    datetime.time(12, 30)

    We should also fail, right?
    >>> vTime.from_ical('263000')
    Traceback (most recent call last):
        ...
    ValueError: Expected time, got: 263000
    """

    def __init__(self, *args):
        if len(args) == 1:
            if not isinstance(args[0], (time, datetime)):
                raise ValueError('Expected a datetime.time, got: %s' % args[0])
            self.dt = args[0]
        else:
            self.dt = time(*args)
        self.params = Parameters(dict(value='TIME'))

    def to_ical(self):
        return self.dt.strftime("%H%M%S")

    @staticmethod
    def from_ical(ical):
        "Parses the data format from ical text format"
        # TODO: timezone support
        try:
<<<<<<< HEAD
            timetuple = map(int, (ical[:2], ical[2:4], ical[4:6]))
=======
            timetuple = (int(ical[:2]), int(ical[2:4]), int(ical[4:6]))
>>>>>>> e9b7760e
            return time(*timetuple)
        except:
            raise ValueError('Expected time, got: %s' % ical)


class vUri(str):
    """Uniform resource identifier is basically just an unquoted string.

    >>> u = vUri('http://www.example.com/')
    >>> u.to_ical()
    'http://www.example.com/'
    >>> vUri.from_ical('http://www.example.com/') # doh!
    'http://www.example.com/'
    """

    def __new__(cls, *args, **kwargs):
        self = super(vUri, cls).__new__(cls, *args, **kwargs)
        self.params = Parameters()
        return self

    def to_ical(self):
        return str(self)

    @staticmethod
    def from_ical(ical):
        "Parses the data format from ical text format"
        try:
            return str(ical)
        except:
            raise ValueError('Expected , got: %s' % ical)


class vGeo(object):
    """A special type that is only indirectly defined in the rfc.

    Pass a list
    >>> g = vGeo([1.2, 3.0])
    >>> g.to_ical()
    '1.2;3.0'

    Pass a tuple
    >>> g = vGeo((1.2, 3.0))
    >>> g.to_ical()
    '1.2;3.0'

    >>> g = vGeo.from_ical('37.386013;-122.082932')
    >>> g == (float('37.386013'), float('-122.082932'))
    True

    >>> vGeo(g).to_ical()
    '37.386013;-122.082932'

    >>> vGeo('g').to_ical()
    Traceback (most recent call last):
        ...
    ValueError: Input must be (float, float) for latitude and longitude
    """

    def __init__(self, geo):
        try:
            latitude, longitude = (geo[0], geo[1])
            latitude = float(latitude)
            longitude = float(longitude)
        except:
            raise ValueError('Input must be (float, float) for '
                             'latitude and longitude')
        self.latitude = latitude
        self.longitude = longitude
        self.params = Parameters()

    def to_ical(self):
        return '%s;%s' % (self.latitude, self.longitude)

    @staticmethod
    def from_ical(ical):
        "Parses the data format from ical text format"
        try:
            latitude, longitude = ical.split(';')
            return (float(latitude), float(longitude))
        except:
            raise ValueError("Expected 'float;float' , got: %s" % ical)


class vUTCOffset(object):
    """Renders itself as a utc offset.

    >>> u = vUTCOffset(timedelta(hours=2))
    >>> u.to_ical()
    '+0200'

    >>> u = vUTCOffset(timedelta(hours=-5))
    >>> u.to_ical()
    '-0500'

    >>> u = vUTCOffset(timedelta())
    >>> u.to_ical()
    '+0000'

    >>> u = vUTCOffset(timedelta(minutes=-30))
    >>> u.to_ical()
    '-0030'

    >>> u = vUTCOffset(timedelta(hours=2, minutes=-30))
    >>> u.to_ical()
    '+0130'

    >>> u = vUTCOffset(timedelta(hours=1, minutes=30))
    >>> u.to_ical()
    '+0130'

    Parsing

    >>> vUTCOffset.from_ical('0000')
    datetime.timedelta(0)

    >>> vUTCOffset.from_ical('-0030')
    datetime.timedelta(-1, 84600)

    >>> vUTCOffset.from_ical('+0200')
    datetime.timedelta(0, 7200)

    >>> vUTCOffset.from_ical('+023040')
    datetime.timedelta(0, 9040)

    >>> o = vUTCOffset.from_ical('+0230')
    >>> vUTCOffset(o).to_ical()
    '+0230'

    And a few failures
    >>> vUTCOffset.from_ical('+323k')
    Traceback (most recent call last):
        ...
    ValueError: Expected utc offset, got: +323k

    >>> vUTCOffset.from_ical('+2400')
    Traceback (most recent call last):
        ...
    ValueError: Offset must be less than 24 hours, was +2400
    """

    def __init__(self, td):
        if not isinstance(td, timedelta):
            raise ValueError('Offset value MUST be a timedelta instance')
        self.td = td
        self.params = Parameters()

    def to_ical(self):
        td = self.td
        day_in_minutes = (td.days * 24 * 60)
        seconds_in_minutes = td.seconds // 60
        total_minutes = day_in_minutes + seconds_in_minutes
        if total_minutes == 0:
<<<<<<< HEAD
            # Google Calendar rejects '0000' but accepts '+0000'
            sign = '+%s'
=======
            sign = '+%s'  # Google Calendar rejects '0000' but accepts '+0000'
>>>>>>> e9b7760e
        elif total_minutes < 0:
            sign = '-%s'
        else:
            sign = '+%s'
        hours = abs(total_minutes) // 60
        minutes = total_minutes % 60
        duration = '%02i%02i' % (hours, minutes)
        return sign % duration

    @staticmethod
    def from_ical(ical):
        "Parses the data format from ical text format"
        if isinstance(ical, vUTCOffset):
            return ical.td
        try:
            sign, hours, minutes, seconds = (ical[0:1],
                                             int(ical[1:3]),
                                             int(ical[3:5]),
                                             int(ical[5:7] or 0))
            offset = timedelta(hours=hours, minutes=minutes, seconds=seconds)
        except:
            raise ValueError('Expected utc offset, got: %s' % ical)
        if offset >= timedelta(hours=24):
<<<<<<< HEAD
            raise ValueError(
                'Offset must be less than 24 hours, was %s' % ical)
=======
            raise ValueError('Offset must be less than 24 hours, was %s'
                             % ical)
>>>>>>> e9b7760e
        if sign == '-':
            return -offset
        return offset


class vInline(str):
    """This is an especially dumb class that just holds raw unparsed text and
    has parameters. Conversion of inline values are handled by the Component
    class, so no further processing is needed.

    >>> vInline('Some text')
    'Some text'

    >>> vInline.from_ical('Some text')
    'Some text'

    >>> t2 = vInline('other text')
    >>> t2.params['cn'] = 'Test Osterone'
    >>> t2.params
    Parameters({'CN': 'Test Osterone'})
    """

    def __init__(self, obj):
        self.obj = obj
        self.params = Parameters()

    def to_ical(self):
        return str(self)

    @staticmethod
    def from_ical(ical):
        return str(ical)


class TypesFactory(CaselessDict):
    """All Value types defined in rfc 2445 are registered in this factory
    class.

    To get a type you can use it like this.
    >>> factory = TypesFactory()
    >>> datetime_parser = factory['date-time']
    >>> dt = datetime_parser(datetime(2001, 1, 1))
    >>> dt.to_ical()
    '20010101T000000'

    A typical use is when the parser tries to find a content type and use text
    as the default
    >>> value = '20050101T123000'
    >>> value_type = 'date-time'
    >>> typ = factory.get(value_type, 'text')
    >>> typ.from_ical(value)
    datetime.datetime(2005, 1, 1, 12, 30)

    It can also be used to directly encode property and parameter values
    >>> comment = factory.to_ical('comment', u'by Rasmussen, Max M\xfcller')
    >>> str(comment)
    'by Rasmussen\\\\, Max M\\xc3\\xbcller'
    >>> factory.to_ical('priority', 1)
    '1'
    >>> factory.to_ical('cn', u'Rasmussen, Max M\xfcller')
    'Rasmussen\\\\, Max M\\xc3\\xbcller'

    >>> factory.from_ical('cn', 'Rasmussen\\\\, Max M\\xc3\\xb8ller')
    u'Rasmussen, Max M\\xf8ller'

    The value and parameter names don't overlap. So one factory is enough for
    both kinds.
    """

    def __init__(self, *args, **kwargs):
        "Set keys to upper for initial dict"
        CaselessDict.__init__(self, *args, **kwargs)
        self['binary'] = vBinary
        self['boolean'] = vBoolean
        self['cal-address'] = vCalAddress
        self['date'] = vDDDTypes
        self['date-time'] = vDDDTypes
        self['duration'] = vDDDTypes
        self['float'] = vFloat
        self['integer'] = vInt
        self['period'] = vPeriod
        self['recur'] = vRecur
        self['text'] = vText
        self['time'] = vTime
        self['uri'] = vUri
        self['utc-offset'] = vUTCOffset
        self['geo'] = vGeo
        self['inline'] = vInline
        self['date-time-list'] = vDDDLists

    #################################################
    # Property types

    # These are the default types
    types_map = CaselessDict({
        ####################################
        # Property value types
        # Calendar Properties
        'calscale': 'text',
        'method': 'text',
        'prodid': 'text',
        'version': 'text',
        # Descriptive Component Properties
        'attach': 'uri',
        'categories': 'text',
        'class': 'text',
        'comment': 'text',
        'description': 'text',
        'geo': 'geo',
        'location': 'text',
        'percent-complete': 'integer',
        'priority': 'integer',
        'resources': 'text',
        'status': 'text',
        'summary': 'text',
        # Date and Time Component Properties
        'completed': 'date-time',
        'dtend': 'date-time',
        'due': 'date-time',
        'dtstart': 'date-time',
        'duration': 'duration',
        'freebusy': 'period',
        'transp': 'text',
        # Time Zone Component Properties
        'tzid': 'text',
        'tzname': 'text',
        'tzoffsetfrom': 'utc-offset',
        'tzoffsetto': 'utc-offset',
        'tzurl': 'uri',
        # Relationship Component Properties
        'attendee': 'cal-address',
        'contact': 'text',
        'organizer': 'cal-address',
        'recurrence-id': 'date-time',
        'related-to': 'text',
        'url': 'uri',
        'uid': 'text',
        # Recurrence Component Properties
        'exdate': 'date-time-list',
        'exrule': 'recur',
        'rdate': 'date-time-list',
        'rrule': 'recur',
        # Alarm Component Properties
        'action': 'text',
        'repeat': 'integer',
        'trigger': 'duration',
        # Change Management Component Properties
        'created': 'date-time',
        'dtstamp': 'date-time',
        'last-modified': 'date-time',
        'sequence': 'integer',
        # Miscellaneous Component Properties
        'request-status': 'text',
        ####################################
        # parameter types (luckily there is no name overlap)
        'altrep': 'uri',
        'cn': 'text',
        'cutype': 'text',
        'delegated-from': 'cal-address',
        'delegated-to': 'cal-address',
        'dir': 'uri',
        'encoding': 'text',
        'fmttype': 'text',
        'fbtype': 'text',
        'language': 'text',
        'member': 'cal-address',
        'partstat': 'text',
        'range': 'text',
        'related': 'text',
        'reltype': 'text',
        'role': 'text',
        'rsvp': 'boolean',
        'sent-by': 'cal-address',
        'tzid': 'text',
        'value': 'text',
    })

    def for_property(self, name):
        """Returns a the default type for a property or parameter
        """
        return self[self.types_map.get(name, 'text')]

    def to_ical(self, name, value):
        """Encodes a named value from a primitive python type to an icalendar
        encoded string.
        """
        type_class = self.for_property(name)
        return type_class(value).to_ical()

    def from_ical(self, name, value):
        """Decodes a named property or parameter value from an icalendar
        encoded string to a primitive python type.
        """
        type_class = self.for_property(name)
        decoded = type_class.from_ical(value)
        return decoded<|MERGE_RESOLUTION|>--- conflicted
+++ resolved
@@ -39,7 +39,6 @@
 import re
 import pytz
 import binascii
-<<<<<<< HEAD
 import time as _time
 from datetime import (
     datetime,
@@ -52,12 +51,6 @@
     TupleType,
     ListType,
 )
-=======
-from datetime import datetime, timedelta, time, date, tzinfo
-from types import TupleType, ListType
-
-import pytz
->>>>>>> e9b7760e
 from dateutil.tz import tzutc
 from icalendar.caselessdict import CaselessDict
 from icalendar.parser import (
@@ -873,15 +866,9 @@
     >>> a.to_ical()
     '-TU'
     """
-
-<<<<<<< HEAD
     week_days = CaselessDict({
         "SU": 0, "MO": 1, "TU": 2, "WE": 3, "TH": 4, "FR": 5, "SA": 6,
     })
-=======
-    week_days = CaselessDict({"SU": 0, "MO": 1, "TU": 2, "WE": 3,
-                              "TH": 4, "FR": 5, "SA": 6})
->>>>>>> e9b7760e
 
     def __new__(cls, *args, **kwargs):
         self = super(vWeekday, cls).__new__(cls, *args, **kwargs)
@@ -1025,15 +1012,9 @@
     # Mac iCal ignores RRULEs where FREQ is not the first rule part.
     # Sorts parts according to the order listed in RFC 5545, section 3.3.10.
     canonical_order = ("FREQ", "UNTIL", "COUNT", "INTERVAL",
-<<<<<<< HEAD
                        "BYSECOND", "BYMINUTE", "BYHOUR", "BYDAY",
                        "BYMONTHDAY", "BYYEARDAY", "BYWEEKNO", "BYMONTH",
                        "BYSETPOS", "WKST")
-=======
-                        "BYSECOND", "BYMINUTE", "BYHOUR", "BYDAY",
-                        "BYMONTHDAY", "BYYEARDAY", "BYWEEKNO", "BYMONTH",
-                        "BYSETPOS", "WKST")
->>>>>>> e9b7760e
 
     types = CaselessDict({
         'COUNT': vInt,
@@ -1048,11 +1029,7 @@
         'BYSETPOS': vInt,
         'WKST': vWeekday,
         'BYDAY': vWeekday,
-<<<<<<< HEAD
         'FREQ': vFrequency,
-=======
-        'FREQ': vFrequency
->>>>>>> e9b7760e
     })
 
     def __init__(self, *args, **kwargs):
@@ -1192,11 +1169,7 @@
         "Parses the data format from ical text format"
         # TODO: timezone support
         try:
-<<<<<<< HEAD
-            timetuple = map(int, (ical[:2], ical[2:4], ical[4:6]))
-=======
             timetuple = (int(ical[:2]), int(ical[2:4]), int(ical[4:6]))
->>>>>>> e9b7760e
             return time(*timetuple)
         except:
             raise ValueError('Expected time, got: %s' % ical)
@@ -1349,12 +1322,8 @@
         seconds_in_minutes = td.seconds // 60
         total_minutes = day_in_minutes + seconds_in_minutes
         if total_minutes == 0:
-<<<<<<< HEAD
             # Google Calendar rejects '0000' but accepts '+0000'
             sign = '+%s'
-=======
-            sign = '+%s'  # Google Calendar rejects '0000' but accepts '+0000'
->>>>>>> e9b7760e
         elif total_minutes < 0:
             sign = '-%s'
         else:
@@ -1378,13 +1347,8 @@
         except:
             raise ValueError('Expected utc offset, got: %s' % ical)
         if offset >= timedelta(hours=24):
-<<<<<<< HEAD
             raise ValueError(
                 'Offset must be less than 24 hours, was %s' % ical)
-=======
-            raise ValueError('Offset must be less than 24 hours, was %s'
-                             % ical)
->>>>>>> e9b7760e
         if sign == '-':
             return -offset
         return offset
