"""This module identifies timezones.

Normally, timezones have ids.
This is a way to access the ids if you have a
datetime.tzinfo object.
"""

from __future__ import annotations

from collections import defaultdict
from pathlib import Path
from typing import TYPE_CHECKING, Optional

from dateutil.tz import tz

from icalendar.timezone import equivalent_timezone_ids_result

if TYPE_CHECKING:
    from datetime import datetime, tzinfo

DATEUTIL_UTC = tz.gettz("UTC")
DATEUTIL_UTC_PATH : Optional[str] = getattr(DATEUTIL_UTC, "_filename", None)
DATEUTIL_ZONEINFO_PATH = (
    None if DATEUTIL_UTC_PATH is None else Path(DATEUTIL_UTC_PATH).parent
)

def tzids_from_tzinfo(tzinfo: Optional[tzinfo]) -> tuple[str]:
    """Get several timezone ids if we can identify the timezone.

    >>> import zoneinfo
    >>> from icalendar.timezone.tzid import tzids_from_tzinfo
    >>> tzids_from_tzinfo(zoneinfo.ZoneInfo("Arctic/Longyearbyen"))
    ('Arctic/Longyearbyen', 'Atlantic/Jan_Mayen', 'Europe/Berlin', 'Europe/Budapest', 'Europe/Copenhagen', 'Europe/Oslo', 'Europe/Stockholm', 'Europe/Vienna')
    >>> from dateutil.tz import gettz
    >>> tzids_from_tzinfo(gettz("Europe/Berlin"))
    ('Europe/Berlin', 'Arctic/Longyearbyen', 'Atlantic/Jan_Mayen', 'Europe/Budapest', 'Europe/Copenhagen', 'Europe/Oslo', 'Europe/Stockholm', 'Europe/Vienna')

    """  # The example might need to change if you recreate the lookup tree
    if tzinfo is None:
        return ()
    if hasattr(tzinfo, "zone"):
<<<<<<< HEAD
        return (tzinfo.zone,)  # pytz implementation
    if hasattr(tzinfo, "key"):
        return (tzinfo.key,)  # ZoneInfo implementation
    if isinstance(tzinfo, tz._tzicalvtz):
        return (tzinfo._tzid,)
=======
        return get_equivalent_tzids(tzinfo.zone)  # pytz implementation
    if hasattr(tzinfo, "key"):
        return get_equivalent_tzids(tzinfo.key)  # ZoneInfo implementation
    if isinstance(tzinfo, tz._tzicalvtz):  # noqa: SLF001
        return get_equivalent_tzids(tzinfo._tzid)  # noqa: SLF001
>>>>>>> ef1f7b22
    if isinstance(tzinfo, tz.tzstr):
        return get_equivalent_tzids(tzinfo._s)  # noqa: SLF001
    if hasattr(tzinfo, "_filename"): # dateutil.tz.tzfile  # noqa: SIM102
        if DATEUTIL_ZONEINFO_PATH is not None:
            # tzfile('/usr/share/zoneinfo/Europe/Berlin')
            path = tzinfo._filename  # noqa: SLF001
            if path.startswith(str(DATEUTIL_ZONEINFO_PATH)):
                tzid = str(Path(path).relative_to(DATEUTIL_ZONEINFO_PATH))
                return get_equivalent_tzids(tzid)
            return get_equivalent_tzids(path)
    if isinstance(tzinfo, tz.tzutc):
        return get_equivalent_tzids("UTC")
    return ()


def tzid_from_tzinfo(tzinfo: Optional[tzinfo]) -> Optional[str]:
    """Retrieve the timezone id from the tzinfo object.

    Some timezones are equivalent.
    Thus, we might return one ID that is equivelant to others.
    """
    tzids = tzids_from_tzinfo(tzinfo)
    if "UTC" in tzids:
        return "UTC"
    if not tzids:
        return None
    return tzids[0]


def tzid_from_dt(dt: datetime) -> Optional[str]:
    """Retrieve the timezone id from the datetime object."""
    tzid = tzid_from_tzinfo(dt.tzinfo)
    if tzid is None:
        return dt.tzname()
    return tzid


_EQUIVALENT_IDS : dict[str, set[str]] = defaultdict(set)

def _add_equivalent_ids(value:tuple|dict|set):
    """This adds equivalent ids/

<<<<<<< HEAD
    In the following example, we can see that the timezone Africa/Accra
    is equivalent to many others.

    >>> import zoneinfo
    >>> from icalendar.timezone.tzid import tzinfo2tzids
    >>> "Europe/Berlin" in tzinfo2tzids(zoneinfo.ZoneInfo("Europe/Berlin"))
    True

    """  # The example might need to change if you recreate the lookup tree
    if tzinfo is None:
        return set()
    from icalendar.timezone.equivalent_timezone_ids_result import lookup

    while 1:
        if isinstance(lookup, set):
            return lookup
        dt, offset2lookup = lookup
        offset = tzinfo.utcoffset(dt)
        lookup = offset2lookup.get(offset)
        if lookup is None:
            return set()
    return set()
=======
    As soon as one timezone implementation used claims their equivalence, 
    they are considered equivalent.
    Have a look at icalendar.timezone.equivalent_timezone_ids.
    """
    if isinstance(value, set):
        for tzid in value:
            _EQUIVALENT_IDS[tzid].update(value)
    elif isinstance(value, tuple):
        _add_equivalent_ids(value[1])
    elif isinstance(value, dict):
        for value in value.values():
            _add_equivalent_ids(value)
    else:
        raise TypeError(f"Expected tuple, dict or set, not {value.__class__.__name__}: {value!r}")

_add_equivalent_ids(equivalent_timezone_ids_result.lookup)

def get_equivalent_tzids(tzid: str) -> tuple[str]:
    """This returns the tzids which are equivalent to this one."""
    ids = _EQUIVALENT_IDS.get(tzid, set())
    return (tzid,) + tuple(sorted(ids - {tzid}))
>>>>>>> ef1f7b22


__all__ = ["tzid_from_tzinfo", "tzid_from_dt", "tzids_from_tzinfo"]<|MERGE_RESOLUTION|>--- conflicted
+++ resolved
@@ -39,19 +39,11 @@
     if tzinfo is None:
         return ()
     if hasattr(tzinfo, "zone"):
-<<<<<<< HEAD
-        return (tzinfo.zone,)  # pytz implementation
-    if hasattr(tzinfo, "key"):
-        return (tzinfo.key,)  # ZoneInfo implementation
-    if isinstance(tzinfo, tz._tzicalvtz):
-        return (tzinfo._tzid,)
-=======
         return get_equivalent_tzids(tzinfo.zone)  # pytz implementation
     if hasattr(tzinfo, "key"):
         return get_equivalent_tzids(tzinfo.key)  # ZoneInfo implementation
     if isinstance(tzinfo, tz._tzicalvtz):  # noqa: SLF001
         return get_equivalent_tzids(tzinfo._tzid)  # noqa: SLF001
->>>>>>> ef1f7b22
     if isinstance(tzinfo, tz.tzstr):
         return get_equivalent_tzids(tzinfo._s)  # noqa: SLF001
     if hasattr(tzinfo, "_filename"): # dateutil.tz.tzfile  # noqa: SIM102
@@ -94,30 +86,6 @@
 def _add_equivalent_ids(value:tuple|dict|set):
     """This adds equivalent ids/
 
-<<<<<<< HEAD
-    In the following example, we can see that the timezone Africa/Accra
-    is equivalent to many others.
-
-    >>> import zoneinfo
-    >>> from icalendar.timezone.tzid import tzinfo2tzids
-    >>> "Europe/Berlin" in tzinfo2tzids(zoneinfo.ZoneInfo("Europe/Berlin"))
-    True
-
-    """  # The example might need to change if you recreate the lookup tree
-    if tzinfo is None:
-        return set()
-    from icalendar.timezone.equivalent_timezone_ids_result import lookup
-
-    while 1:
-        if isinstance(lookup, set):
-            return lookup
-        dt, offset2lookup = lookup
-        offset = tzinfo.utcoffset(dt)
-        lookup = offset2lookup.get(offset)
-        if lookup is None:
-            return set()
-    return set()
-=======
     As soon as one timezone implementation used claims their equivalence, 
     they are considered equivalent.
     Have a look at icalendar.timezone.equivalent_timezone_ids.
@@ -139,7 +107,6 @@
     """This returns the tzids which are equivalent to this one."""
     ids = _EQUIVALENT_IDS.get(tzid, set())
     return (tzid,) + tuple(sorted(ids - {tzid}))
->>>>>>> ef1f7b22
 
 
 __all__ = ["tzid_from_tzinfo", "tzid_from_dt", "tzids_from_tzinfo"]