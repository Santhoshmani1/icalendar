--- conflicted
+++ resolved
@@ -133,12 +133,6 @@
         )
 
 
-<<<<<<< HEAD
-    def test_wrong_values(self):
+    def test_issue_100(self):
         ical_content = "BEGIN:VEVENT\r\nSUMMARY;LANGUAGE=ru:te\r\nEND:VEVENT"
-        icalendar.Event.from_ical(ical_content).to_ical()
-=======
-    def test_2(self):
-        ical_content = "BEGIN:VEVENT\r\nSUMMARY;LANGUAGE=ru:te\r\nEND:VEVENT"
-        vevent = icalendar.Event.from_ical(ical_content)
->>>>>>> fe68379b
+        icalendar.Event.from_ical(ical_content).to_ical()