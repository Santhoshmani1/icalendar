import unittest

import datetime
import icalendar
import os
import pytz
import pytest
from dateutil import tz

try:
    import zoneinfo
except ModuleNotFoundError:
    from backports import zoneinfo

class TestIssues(unittest.TestCase):

    def test_issue_82(self):
        """Issue #82 - vBinary __repr__ called rather than to_ical from
                       container types
        https://github.com/collective/icalendar/issues/82
        """

        b = icalendar.vBinary('text')
        b.params['FMTTYPE'] = 'text/plain'
        self.assertEqual(b.to_ical(), b'dGV4dA==')
        e = icalendar.Event()
        e.add('ATTACH', b)
        self.assertEqual(
            e.to_ical(),
            b"BEGIN:VEVENT\r\nATTACH;ENCODING=BASE64;FMTTYPE=text/plain;"
            b"VALUE=BINARY:dGV4dA==\r\nEND:VEVENT\r\n"
        )

    def test_issue_116(self):
        """Issue #116/#117 - How to add 'X-APPLE-STRUCTURED-LOCATION'
        https://github.com/collective/icalendar/issues/116
        https://github.com/collective/icalendar/issues/117
        """
        event = icalendar.Event()
        event.add(
            "X-APPLE-STRUCTURED-LOCATION",
            "geo:-33.868900,151.207000",
            parameters={
                "VALUE": "URI",
                "X-ADDRESS": "367 George Street Sydney CBD NSW 2000",
                "X-APPLE-RADIUS": "72",
                "X-TITLE": "367 George Street"
            }
        )
        self.assertEqual(
            event.to_ical(),
            b'BEGIN:VEVENT\r\nX-APPLE-STRUCTURED-LOCATION;VALUE=URI;'
            b'X-ADDRESS="367 George Street Sydney \r\n CBD NSW 2000";'
            b'X-APPLE-RADIUS=72;X-TITLE="367 George Street":'
            b'geo:-33.868900\r\n \\,151.207000\r\nEND:VEVENT\r\n'
        )

        # roundtrip
        self.assertEqual(
            event.to_ical(),
            icalendar.Event.from_ical(event.to_ical()).to_ical()
        )

<<<<<<< HEAD
    def test_issue_168(self):
        """Issue #168 - Parsing invalid icalendars fails without any warning
        https://github.com/collective/icalendar/issues/168
        """

        event_str = """
BEGIN:VCALENDAR
BEGIN:VEVENT
DTEND:20150905T100000Z
DTSTART:20150905T090000Z
X-APPLE-RADIUS=49.91307046514149
UID:123
END:VEVENT
END:VCALENDAR"""

        calendar = icalendar.Calendar.from_ical(event_str)
        self.assertEqual(
            calendar.to_ical(),
            b'BEGIN:VCALENDAR\r\nBEGIN:VEVENT\r\nDTSTART:20150905T090000Z\r\n'
            b'DTEND:20150905T100000Z\r\nUID:123\r\n'
            b'END:VEVENT\r\nEND:VCALENDAR\r\n'
        )
=======
    def test_issue_178(self):
        """Issue #178 - A component with an unknown/invalid name is represented
        as one of the known components, the information about the original
        component name is lost.
        https://github.com/collective/icalendar/issues/178
        https://github.com/collective/icalendar/pull/180
        """

        # Parsing of a nonstandard component
        ical_str = '\r\n'.join(['BEGIN:MYCOMP', 'END:MYCOMP'])
        cal = icalendar.Calendar.from_ical(ical_str)
        self.assertEqual(cal.to_ical(),
                         b'BEGIN:MYCOMP\r\nEND:MYCOMP\r\n')

        # Nonstandard component inside other components, also has properties
        ical_str = '\r\n'.join(['BEGIN:VCALENDAR',
                                'BEGIN:UNKNOWN',
                                'UID:1234',
                                'END:UNKNOWN',
                                'END:VCALENDAR'])

        cal = icalendar.Calendar.from_ical(ical_str)
        self.assertEqual(cal.errors, [])
        self.assertEqual(cal.to_ical(),
                         b'BEGIN:VCALENDAR\r\nBEGIN:UNKNOWN\r\nUID:1234\r\n'
                         b'END:UNKNOWN\r\nEND:VCALENDAR\r\n')

        # Nonstandard component is able to contain other components
        ical_str = '\r\n'.join(['BEGIN:MYCOMPTOO',
                                'DTSTAMP:20150121T080000',
                                'BEGIN:VEVENT',
                                'UID:12345',
                                'DTSTART:20150122',
                                'END:VEVENT',
                                'END:MYCOMPTOO'])
        cal = icalendar.Calendar.from_ical(ical_str)
        self.assertEqual(cal.errors, [])
        self.assertEqual(cal.to_ical(),
                         b'BEGIN:MYCOMPTOO\r\nDTSTAMP:20150121T080000\r\n'
                         b'BEGIN:VEVENT\r\nDTSTART:20150122\r\nUID:12345\r\n'
                         b'END:VEVENT\r\nEND:MYCOMPTOO\r\n')
>>>>>>> f1747081

    def test_issue_237(self):
        """Issue #237 - Fail to parse timezone with non-ascii TZID"""

        ical_str = ['BEGIN:VCALENDAR',
                    'BEGIN:VTIMEZONE',
                    'TZID:(UTC-03:00) Brasília',
                    'BEGIN:STANDARD',
                    'TZNAME:Brasília standard',
                    'DTSTART:16010101T235959',
                    'TZOFFSETFROM:-0200',
                    'TZOFFSETTO:-0300',
                    'RRULE:FREQ=YEARLY;INTERVAL=1;BYDAY=3SA;BYMONTH=2',
                    'END:STANDARD',
                    'BEGIN:DAYLIGHT',
                    'TZNAME:Brasília daylight',
                    'DTSTART:16010101T235959',
                    'TZOFFSETFROM:-0300',
                    'TZOFFSETTO:-0200',
                    'RRULE:FREQ=YEARLY;INTERVAL=1;BYDAY=2SA;BYMONTH=10',
                    'END:DAYLIGHT',
                    'END:VTIMEZONE',
                    'BEGIN:VEVENT',
                    'DTSTART;TZID=\"(UTC-03:00) Brasília\":20170511T133000',
                    'DTEND;TZID=\"(UTC-03:00) Brasília\":20170511T140000',
                    'END:VEVENT',
                    'END:VCALENDAR',
                    ]

        cal = icalendar.Calendar.from_ical('\r\n'.join(ical_str))
        self.assertEqual(cal.errors, [])

        dtstart = cal.walk(name='VEVENT')[0].decoded("DTSTART")
        expected = pytz.timezone('America/Sao_Paulo').localize(datetime.datetime(2017, 5, 11, 13, 30))
        self.assertEqual(dtstart, expected)

        try:
            expected_zone = '(UTC-03:00) Brasília'
            expected_tzname = 'Brasília standard'
        except UnicodeEncodeError:
            expected_zone = '(UTC-03:00) Brasília'.encode('ascii', 'replace')
            expected_tzname = 'Brasília standard'.encode('ascii', 'replace')
        self.assertEqual(dtstart.tzinfo.zone, expected_zone)
        self.assertEqual(dtstart.tzname(), expected_tzname)<|MERGE_RESOLUTION|>--- conflicted
+++ resolved
@@ -61,73 +61,6 @@
             icalendar.Event.from_ical(event.to_ical()).to_ical()
         )
 
-<<<<<<< HEAD
-    def test_issue_168(self):
-        """Issue #168 - Parsing invalid icalendars fails without any warning
-        https://github.com/collective/icalendar/issues/168
-        """
-
-        event_str = """
-BEGIN:VCALENDAR
-BEGIN:VEVENT
-DTEND:20150905T100000Z
-DTSTART:20150905T090000Z
-X-APPLE-RADIUS=49.91307046514149
-UID:123
-END:VEVENT
-END:VCALENDAR"""
-
-        calendar = icalendar.Calendar.from_ical(event_str)
-        self.assertEqual(
-            calendar.to_ical(),
-            b'BEGIN:VCALENDAR\r\nBEGIN:VEVENT\r\nDTSTART:20150905T090000Z\r\n'
-            b'DTEND:20150905T100000Z\r\nUID:123\r\n'
-            b'END:VEVENT\r\nEND:VCALENDAR\r\n'
-        )
-=======
-    def test_issue_178(self):
-        """Issue #178 - A component with an unknown/invalid name is represented
-        as one of the known components, the information about the original
-        component name is lost.
-        https://github.com/collective/icalendar/issues/178
-        https://github.com/collective/icalendar/pull/180
-        """
-
-        # Parsing of a nonstandard component
-        ical_str = '\r\n'.join(['BEGIN:MYCOMP', 'END:MYCOMP'])
-        cal = icalendar.Calendar.from_ical(ical_str)
-        self.assertEqual(cal.to_ical(),
-                         b'BEGIN:MYCOMP\r\nEND:MYCOMP\r\n')
-
-        # Nonstandard component inside other components, also has properties
-        ical_str = '\r\n'.join(['BEGIN:VCALENDAR',
-                                'BEGIN:UNKNOWN',
-                                'UID:1234',
-                                'END:UNKNOWN',
-                                'END:VCALENDAR'])
-
-        cal = icalendar.Calendar.from_ical(ical_str)
-        self.assertEqual(cal.errors, [])
-        self.assertEqual(cal.to_ical(),
-                         b'BEGIN:VCALENDAR\r\nBEGIN:UNKNOWN\r\nUID:1234\r\n'
-                         b'END:UNKNOWN\r\nEND:VCALENDAR\r\n')
-
-        # Nonstandard component is able to contain other components
-        ical_str = '\r\n'.join(['BEGIN:MYCOMPTOO',
-                                'DTSTAMP:20150121T080000',
-                                'BEGIN:VEVENT',
-                                'UID:12345',
-                                'DTSTART:20150122',
-                                'END:VEVENT',
-                                'END:MYCOMPTOO'])
-        cal = icalendar.Calendar.from_ical(ical_str)
-        self.assertEqual(cal.errors, [])
-        self.assertEqual(cal.to_ical(),
-                         b'BEGIN:MYCOMPTOO\r\nDTSTAMP:20150121T080000\r\n'
-                         b'BEGIN:VEVENT\r\nDTSTART:20150122\r\nUID:12345\r\n'
-                         b'END:VEVENT\r\nEND:MYCOMPTOO\r\n')
->>>>>>> f1747081
-
     def test_issue_237(self):
         """Issue #237 - Fail to parse timezone with non-ascii TZID"""
 
