--- conflicted
+++ resolved
@@ -1,6 +1,8 @@
 '''Tests checking that parsing works'''
 import pytest
-<<<<<<< HEAD
+from icalendar import Calendar, vRecur, vBinary, Event
+from datetime import datetime
+from icalendar.parser import Contentline, Parameters
 
 @pytest.mark.parametrize('calendar_name', [
     # Issue #178 - A component with an unknown/invalid name is represented
@@ -16,11 +18,6 @@
 def test_calendar_to_ical_is_inverse_of_from_ical(calendars, calendar_name):
     calendar = getattr(calendars, calendar_name)
     assert calendar.to_ical() == calendar.raw_ics
-=======
-from icalendar import Calendar, vRecur, vBinary, Event
-from datetime import datetime
-from icalendar.parser import Contentline, Parameters
-
 
 @pytest.mark.parametrize('raw_content_line, expected_output', [
     # Issue #142 - Multivalued parameters. This is needed for VCard 3.0.
@@ -88,7 +85,6 @@
     recur = events.issue_70_rrule_causes_attribute_error.decoded('RRULE')
     assert isinstance(recur, vRecur)
     assert recur.to_ical() == b'FREQ=WEEKLY;UNTIL=20070619T225959;INTERVAL=1'
->>>>>>> 97af2222
 
 def test_description_parsed_properly_issue_53(events):
     '''Issue #53 - Parsing failure on some descriptions?
