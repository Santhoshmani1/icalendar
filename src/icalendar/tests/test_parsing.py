--- conflicted
+++ resolved
@@ -1,34 +1,8 @@
-<<<<<<< HEAD
+'''Tests checking that parsing works'''
 import pytest
-
-from icalendar import Event
-
+from icalendar import Calendar, vRecur, vBinary, Event
 from datetime import datetime
 
-@pytest.mark.parametrize('date, expected_output', [
-    (datetime(2012, 7, 16, 0, 0, 0), b'DTSTART;VALUE=DATE-TIME:20120716T000000Z'),
-    (datetime(2021, 11, 17, 15, 9, 15), b'DTSTART;VALUE=DATE-TIME:20211117T150915Z')
-])
-def test_no_tzid_when_utc(utc, date, expected_output):
-    '''Issue #58  - TZID on UTC DATE-TIMEs
-       Issue #335 - UTC timezone identification is broken
-
-    https://github.com/collective/icalendar/issues/58
-    https://github.com/collective/icalendar/issues/335
-    '''
-    # According to RFC 2445: "The TZID property parameter MUST NOT be
-    # applied to DATE-TIME or TIME properties whose time values are
-    # specified in UTC.
-    date = date.replace(tzinfo=utc)
-    event = Event()
-    event.add('dtstart', date)
-    assert expected_output in event.to_ical()
-=======
-'''Tests checking that parsing works'''
-import pytest
-from icalendar import Calendar
-from icalendar import vRecur
-from icalendar import vBinary
 
 @pytest.mark.parametrize('timezone_info', [
     # General timezone aware dates in ical string
@@ -77,7 +51,6 @@
     recur = events.issue_70_rrule_causes_attribute_error.decoded('RRULE')
     assert isinstance(recur, vRecur)
     assert recur.to_ical() == b'FREQ=WEEKLY;UNTIL=20070619T225959;INTERVAL=1'
->>>>>>> 6827f7cf
 
 def test_description_parsed_properly_issue_53(events):
     '''Issue #53 - Parsing failure on some descriptions?
@@ -106,4 +79,23 @@
     '''Issue #55 - Parse error on utc-offset with seconds value
      see https://github.com/collective/icalendar/issues/55'''
     timezone = timezones['issue_55_parse_error_on_utc_offset_with_seconds']
-    assert timezone.to_ical() == timezone.raw_ics+    assert timezone.to_ical() == timezone.raw_ics
+
+@pytest.mark.parametrize('date, expected_output', [
+    (datetime(2012, 7, 16, 0, 0, 0), b'DTSTART;VALUE=DATE-TIME:20120716T000000Z'),
+    (datetime(2021, 11, 17, 15, 9, 15), b'DTSTART;VALUE=DATE-TIME:20211117T150915Z')
+])
+def test_no_tzid_when_utc(utc, date, expected_output):
+    '''Issue #58  - TZID on UTC DATE-TIMEs
+       Issue #335 - UTC timezone identification is broken
+
+    https://github.com/collective/icalendar/issues/58
+    https://github.com/collective/icalendar/issues/335
+    '''
+    # According to RFC 2445: "The TZID property parameter MUST NOT be
+    # applied to DATE-TIME or TIME properties whose time values are
+    # specified in UTC.
+    date = date.replace(tzinfo=utc)
+    event = Event()
+    event.add('dtstart', date)
+    assert expected_output in event.to_ical()