--- conflicted
+++ resolved
@@ -86,9 +86,5 @@
 
 
 def test_can_import_zoneinfo(env_for_doctest):
-<<<<<<< HEAD
     """Allow importing zoneinfo for tests."""
-    assert "zoneinfo" in sys.modules
-=======
-    """Allow importing zoneinfo for tests."""
->>>>>>> 61224470
+    assert "zoneinfo" in sys.modules