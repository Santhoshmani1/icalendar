import pytest
import datetime

@pytest.mark.parametrize('field, expected_value', [
    ('PRODID', '-//Plönë.org//NONSGML plone.app.event//EN'),
    ('X-WR-CALDESC', 'test non ascii: äöü ÄÖÜ €'),
])
def test_calendar_from_ical_respects_unicode(field, expected_value, calendars):
    cal = calendars.calendar_with_unicode
    assert cal[field].to_ical().decode('utf-8') == expected_value

@pytest.mark.parametrize('test_input, field, expected_value', [
    ('event_with_unicode_fields', 'SUMMARY', 'Non-ASCII Test: ÄÖÜ äöü €'),
    ('event_with_unicode_fields', 'DESCRIPTION', 'icalendar should be able to handle non-ascii: €äüöÄÜÖ.'),
    ('event_with_unicode_fields', 'LOCATION', 'Tribstrül'),
    # Non-unicode characters in summary
    # https://github.com/collective/icalendar/issues/64
    ('issue_64_event_with_non_ascii_summary', 'SUMMARY', 'åäö'),
    # Unicode characters in summary
    ('issue_64_event_with_ascii_summary', 'SUMMARY', 'abcdef'),
])
def test_event_from_ical_respects_unicode(test_input, field, expected_value, events):
    event = events[test_input]
    assert event[field].to_ical().decode('utf-8') == expected_value

def test_events_parameter_unicoded(events):
    '''chokes on umlauts in ORGANIZER
    https://github.com/collective/icalendar/issues/101
    '''
    assert events.issue_101_icalendar_chokes_on_umlauts_in_organizer['ORGANIZER'].params['CN'] == 'acme, ädmin'

<<<<<<< HEAD
def test_parses_event_with_non_ascii_tzid_issue_237(calendars, in_timezone):
    """Issue #237 - Fail to parse timezone with non-ascii TZID
    see https://github.com/collective/icalendar/issues/237
    """
    start = calendars.issue_237_fail_to_parse_timezone_with_non_ascii_tzid.walk('VEVENT')[0].decoded('DTSTART')
    expected = in_timezone(datetime.datetime(2017, 5, 11, 13, 30), 'America/Sao_Paulo')
    assert not calendars.issue_237_fail_to_parse_timezone_with_non_ascii_tzid.errors
    assert start == expected

def test_parses_timezone_with_non_ascii_tzid_issue_237(timezones):
    """Issue #237 - Fail to parse timezone with non-ascii TZID
    see https://github.com/collective/icalendar/issues/237
    """
    assert timezones.issue_237_brazilia_standard['tzid'] == '(UTC-03:00) Brasília'

@pytest.mark.parametrize('timezone_name', ['standard', 'daylight'])
def test_parses_timezone_with_non_ascii_tzname_issue_273(timezones, timezone_name):
    """Issue #237 - Fail to parse timezone with non-ascii TZID
    see https://github.com/collective/icalendar/issues/237
    """
    assert timezones.issue_237_brazilia_standard.walk(timezone_name)[0]['TZNAME'] == f'Brasília {timezone_name}'
=======

def test_broken_property(calendars):
    """
    Test if error messages are encoded properly.
    """
    for event in calendars.broken_ical.walk('vevent'):
        assert len(event.errors) == 1, 'Not the right amount of errors.'
        error = event.errors[0][1]
        assert error.startswith('Content line could not be parsed into parts')


def test_apple_xlocation(calendars):
    """
    Test if we support base64 encoded binary data in parameter values.
    """
    for event in calendars.x_location.walk('vevent'):
        assert len(event.errors) == 0, 'Got too many errors'
>>>>>>> 0b61865e
<|MERGE_RESOLUTION|>--- conflicted
+++ resolved
@@ -29,7 +29,6 @@
     '''
     assert events.issue_101_icalendar_chokes_on_umlauts_in_organizer['ORGANIZER'].params['CN'] == 'acme, ädmin'
 
-<<<<<<< HEAD
 def test_parses_event_with_non_ascii_tzid_issue_237(calendars, in_timezone):
     """Issue #237 - Fail to parse timezone with non-ascii TZID
     see https://github.com/collective/icalendar/issues/237
@@ -51,7 +50,6 @@
     see https://github.com/collective/icalendar/issues/237
     """
     assert timezones.issue_237_brazilia_standard.walk(timezone_name)[0]['TZNAME'] == f'Brasília {timezone_name}'
-=======
 
 def test_broken_property(calendars):
     """
@@ -62,11 +60,9 @@
         error = event.errors[0][1]
         assert error.startswith('Content line could not be parsed into parts')
 
-
 def test_apple_xlocation(calendars):
     """
     Test if we support base64 encoded binary data in parameter values.
     """
     for event in calendars.x_location.walk('vevent'):
-        assert len(event.errors) == 0, 'Got too many errors'
->>>>>>> 0b61865e
+        assert len(event.errors) == 0, 'Got too many errors'