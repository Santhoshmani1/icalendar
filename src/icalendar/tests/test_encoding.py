--- conflicted
+++ resolved
@@ -1,11 +1,4 @@
-import unittest
-
 import pytest
-
-import datetime
-import icalendar
-import os
-import pytz
 
 @pytest.mark.parametrize('field, expected_value', [
     ('PRODID', '-//Plönë.org//NONSGML plone.app.event//EN'),
@@ -33,86 +26,4 @@
     '''chokes on umlauts in ORGANIZER
     https://github.com/collective/icalendar/issues/101
     '''
-    assert events.issue_101_icalendar_chokes_on_umlauts_in_organizer['ORGANIZER'].params['CN'] == 'acme, ädmin'
-
-
-<<<<<<< HEAD
-class TestEncoding(unittest.TestCase):
-    def test_create_to_ical(self):
-        cal = icalendar.Calendar()
-
-        cal.add('prodid', "-//Plönë.org//NONSGML plone.app.event//EN")
-        cal.add('version', "2.0")
-        cal.add('x-wr-calname', "äöü ÄÖÜ €")
-        cal.add('x-wr-caldesc', "test non ascii: äöü ÄÖÜ €")
-        cal.add('x-wr-relcalid', "12345")
-
-        event = icalendar.Event()
-        event.add(
-            'dtstart',
-            pytz.utc.localize(datetime.datetime(2010, 10, 10, 10, 0, 0))
-        )
-        event.add(
-            'dtend',
-            pytz.utc.localize(datetime.datetime(2010, 10, 10, 12, 0, 0))
-        )
-        event.add(
-            'created',
-            pytz.utc.localize(datetime.datetime(2010, 10, 10, 0, 0, 0))
-        )
-        event.add('uid', '123456')
-        event.add('summary', 'Non-ASCII Test: ÄÖÜ äöü €')
-        event.add(
-            'description',
-            'icalendar should be able to de/serialize non-ascii.'
-        )
-        event.add('location', 'Tribstrül')
-        cal.add_component(event)
-
-        ical_lines = cal.to_ical().splitlines()
-        cmp = b'PRODID:-//Pl\xc3\xb6n\xc3\xab.org//NONSGML plone.app.event//EN'
-        self.assertTrue(cmp in ical_lines)
-
-    def test_create_event_simple(self):
-        event = icalendar.Event()
-        event.add(
-            "dtstart",
-            pytz.utc.localize(datetime.datetime(2010, 10, 10, 0, 0, 0))
-        )
-        event.add("summary", "åäö")
-        out = event.to_ical()
-        summary = b'SUMMARY:\xc3\xa5\xc3\xa4\xc3\xb6'
-        self.assertTrue(summary in out.splitlines())
-
-    def test_unicode_parameter_name(self):
-        # Test for issue #80
-        cal = icalendar.Calendar()
-        event = icalendar.Event()
-        event.add('DESCRIPTION', 'äöüßÄÖÜ')
-        cal.add_component(event)
-        c = cal.to_ical()
-        self.assertEqual(
-            c,
-            b'BEGIN:VCALENDAR\r\nBEGIN:VEVENT\r\nDESCRIPTION:'
-            + b'\xc3\xa4\xc3\xb6\xc3\xbc\xc3\x9f\xc3\x84\xc3\x96\xc3\x9c\r\n'
-            + b'END:VEVENT\r\nEND:VCALENDAR\r\n'
-        )
-=======
-@pytest.mark.parametrize('event_name', [
-    # Non-unicode characters in summary
-    'issue_64_event_with_non_unicode_summary',
-    # Unicode characters in summary
-    'issue_64_event_with_unicode_summary',
-    # chokes on umlauts in ORGANIZER
-    'issue_101_icalendar_chokes_on_umlauts_in_organizer'
-])
-def test_events_unicoded(events, event_name):
-    '''Issue #64 - Event.to_ical() fails for unicode strings
-       Issue #101 - icalendar is choking on umlauts in ORGANIZER
-
-    https://github.com/collective/icalendar/issues/64
-    https://github.com/collective/icalendar/issues/101
-    '''
-    event = getattr(events, event_name)
-    assert event.to_ical() == event.raw_ics
->>>>>>> 70a5f206
+    assert events.issue_101_icalendar_chokes_on_umlauts_in_organizer['ORGANIZER'].params['CN'] == 'acme, ädmin'