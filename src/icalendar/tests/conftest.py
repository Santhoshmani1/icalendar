import os
import pytest
import icalendar
import pytz
from datetime import datetime
from dateutil import tz
try:
    import zoneinfo
except ModuleNotFoundError:
    from backports import zoneinfo
from icalendar.cal import Component, Calendar, Event, ComponentFactory


class DataSource:
    '''A collection of parsed ICS elements (e.g calendars, timezones, events)'''
    def __init__(self, data_source_folder, parser):
        self._parser = parser
        self._data_source_folder = data_source_folder

    def keys(self):
        """Return all the files that could be used."""
        return [file[:-4] for file in os.listdir(self._data_source_folder) if file.lower().endswith(".ics")]

    def __getitem__(self, attribute):
        """Parse a file and return the result stored in the attribute."""
        source_file = attribute + '.ics'
        source_path = os.path.join(self._data_source_folder, source_file)
        if not os.path.isfile(source_path):
            raise AttributeError(f"{source_path} does not exist.")
        with open(source_path, 'rb') as f:
            raw_ics = f.read()
        source = self._parser(raw_ics)
        if not isinstance(source, list):
            source.raw_ics = raw_ics
        self.__dict__[attribute] = source
        return source

    def __getattr__(self, key):
        return self[key]

    def __repr__(self):
        return repr(self.__dict__)

    @property
    def multiple(self):
        """Return a list of all components parsed."""
        return self.__class__(self._data_source_folder, lambda data: self._parser(data, multiple=True))

HERE = os.path.dirname(__file__)
CALENDARS_FOLDER = os.path.join(HERE, 'calendars')
CALENDARS = DataSource(CALENDARS_FOLDER, icalendar.Calendar.from_ical)
TIMEZONES_FOLDER = os.path.join(HERE, 'timezones')
TIMEZONES = DataSource(TIMEZONES_FOLDER, icalendar.Timezone.from_ical)
EVENTS_FOLDER = os.path.join(HERE, 'events')
EVENTS = DataSource(EVENTS_FOLDER, icalendar.Event.from_ical)

@pytest.fixture()
def calendars():
    return CALENDARS

@pytest.fixture()
def timezones():
    return TIMEZONES

@pytest.fixture()
def events():
    return EVENTS

@pytest.fixture(params=[
    pytz.utc,
    zoneinfo.ZoneInfo('UTC'),
    pytz.timezone('UTC'),
    tz.UTC,
    tz.gettz('UTC')])
def utc(request):
    return request.param

@pytest.fixture(params=[
    lambda dt, tzname: pytz.timezone(tzname).localize(dt),
    lambda dt, tzname: dt.replace(tzinfo=tz.gettz(tzname)),
    lambda dt, tzname: dt.replace(tzinfo=zoneinfo.ZoneInfo(tzname))
])
def in_timezone(request):
    return request.param


ICS_FILES = [
    (data, key)
    for data in [CALENDARS, TIMEZONES, EVENTS]
    for key in data.keys() if key not in
    ( # exclude broken calendars here
        "big_bad_calendar", "issue_104_broken_calendar", "small_bad_calendar",
        "multiple_calendar_components", "pr_480_summary_with_colon",
        "parsing_error_in_UTC_offset", "parsing_error",
    )
]
@pytest.fixture(params=ICS_FILES)
def ics_file(request):
    """An example ICS file."""
    data, key = request.param
    print(key)
    return data[key]


FUZZ_V1 = [os.path.join(CALENDARS_FOLDER, key) for key in os.listdir(CALENDARS_FOLDER) if "fuzz-testcase" in key]
@pytest.fixture(params=FUZZ_V1)
def fuzz_v1_calendar(request):
    """Clusterfuzz calendars."""
    return request.param


@pytest.fixture()
<<<<<<< HEAD
def x_sometime():
    """Map x_sometime to time"""
    icalendar.cal.types_factory.types_map['X-SOMETIME'] = 'time'
    yield
    icalendar.cal.types_factory.types_map.pop('X-SOMETIME')
=======
def factory():
    """Return a new component factory."""
    return icalendar.ComponentFactory()


@pytest.fixture()
def vUTCOffset_ignore_exceptions():
    icalendar.vUTCOffset.ignore_exceptions = True
    yield
    icalendar.vUTCOffset.ignore_exceptions = False


@pytest.fixture()
def event_component():
    """Return an event component."""
    c = Component()
    c.name = 'VEVENT'
    return c


@pytest.fixture()
def c():
    """Return an empty component."""
    c = Component()
    return c
comp = c

@pytest.fixture()
def calendar_component():
    """Return an empty component."""
    c = Component()
    c.name = 'VCALENDAR'
    return c


@pytest.fixture()
def filled_event_component(c, calendar_component):
    """Return an event with some values and add it to calendar_component."""
    e = Component(summary='A brief history of time')
    e.name = 'VEVENT'
    e.add('dtend', '20000102T000000', encode=0)
    e.add('dtstart', '20000101T000000', encode=0)
    calendar_component.add_component(e)
    return e


@pytest.fixture()
def calendar_with_resources():
    c = Calendar()
    c['resources'] = 'Chair, Table, "Room: 42"'
    return c
>>>>>>> f4177205
<|MERGE_RESOLUTION|>--- conflicted
+++ resolved
@@ -110,13 +110,14 @@
 
 
 @pytest.fixture()
-<<<<<<< HEAD
 def x_sometime():
     """Map x_sometime to time"""
     icalendar.cal.types_factory.types_map['X-SOMETIME'] = 'time'
     yield
     icalendar.cal.types_factory.types_map.pop('X-SOMETIME')
-=======
+
+    
+@pytest.fixture()
 def factory():
     """Return a new component factory."""
     return icalendar.ComponentFactory()
@@ -167,5 +168,4 @@
 def calendar_with_resources():
     c = Calendar()
     c['resources'] = 'Chair, Table, "Room: 42"'
-    return c
->>>>>>> f4177205
+    return c