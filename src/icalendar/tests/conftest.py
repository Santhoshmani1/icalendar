--- conflicted
+++ resolved
@@ -1,5 +1,4 @@
 import os
-import logging
 import pytest
 import icalendar
 import pytz
@@ -9,19 +8,6 @@
     import zoneinfo
 except ModuleNotFoundError:
     from backports import zoneinfo
-
-<<<<<<< HEAD
-import datetime
-import pytz
-from dateutil import tz
-try:
-    import zoneinfo
-except ModuleNotFoundError:
-    from backports import zoneinfo
-
-LOGGER = logging.getLogger(__name__)
-=======
->>>>>>> 5a2f1caf
 
 class DataSource:
     '''A collection of parsed ICS elements (e.g calendars, timezones, events)'''
@@ -50,7 +36,6 @@
 CALENDARS_FOLDER = os.path.join(HERE, 'calendars')
 TIMEZONES_FOLDER = os.path.join(HERE, 'timezones')
 EVENTS_FOLDER = os.path.join(HERE, 'events')
-CALENDARS_FOLDER = os.path.join(HERE, 'calendars')
 
 @pytest.fixture
 def calendars():
@@ -73,16 +58,10 @@
 def utc(request):
     return request.param
 
-<<<<<<< HEAD
 @pytest.fixture(params=[
     lambda dt, tzname: pytz.timezone(tzname).localize(dt),
     lambda dt, tzname: dt.replace(tzinfo=tz.gettz(tzname)),
     lambda dt, tzname: dt.replace(tzinfo=zoneinfo.ZoneInfo(tzname))
 ])
 def in_timezone(request):
-    return request.param
-=======
-@pytest.fixture
-def calendars():
-    return DataSource(CALENDARS_FOLDER, icalendar.Calendar.from_ical)
->>>>>>> 5a2f1caf
+    return request.param