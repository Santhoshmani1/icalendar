--- conflicted
+++ resolved
@@ -1,20 +1,12 @@
 """Attributes of Components and properties."""
 from __future__ import annotations
 
-<<<<<<< HEAD
-from datetime import date, datetime
+from datetime import date, datetime, timedelta
 import itertools
-from typing import TYPE_CHECKING, Optional
+from typing import TYPE_CHECKING, Optional, Union
 
 from icalendar.error import InvalidCalendar
-from icalendar.prop import vCategory, vDDDTypes, vText
-=======
-from datetime import date, datetime, timedelta
-from typing import TYPE_CHECKING, Optional, Union
-
-from icalendar.error import InvalidCalendar
-from icalendar.prop import vDDDTypes, vRecur, vText
->>>>>>> e01ad227
+from icalendar.prop import vCategory, vDDDTypes, vRecur, vText
 from icalendar.timezone import tzp
 
 if TYPE_CHECKING:
@@ -537,7 +529,6 @@
         >>> event = calendar.events[0]
         >>> event.sequence
         10
-
     """
 )
 
@@ -607,6 +598,7 @@
 .. note::
 
    At present, we do not take the LANGUAGE parameter into account.
+
 """
 )
 
@@ -616,11 +608,8 @@
     "multi_language_text_property",
     "single_int_property",
     "sequence_property",
-<<<<<<< HEAD
-    "categories_property",
-=======
+    "categories_property",,
     "rdates_property",
     "exdates_property",
     "rrules_property",
->>>>>>> e01ad227
 ]